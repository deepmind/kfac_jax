--- conflicted
+++ resolved
@@ -188,13 +188,8 @@
     return self.in_vars[self.params_index]
 
   @property
-<<<<<<< HEAD
-  def params_vars_flat(self) -> List[core.Var]:
-    """A flat list of all of the abstract parameter variables."""
-=======
   def params_vars_flat(self) -> List[jax.core.Var]:
     """A flat list of all abstract parameter variables."""
->>>>>>> aa608d00
     return jax.tree_util.tree_leaves(self.params_vars)
 
   @property
@@ -494,26 +489,9 @@
         raise ValueError("Each element of the argument `tangents` must be "
                          f"a sequence, but tangents[{i}] has type "
                          f"{type(loss_tangents)}.")
-<<<<<<< HEAD
-    flat_tangents = jax.tree_util.tree_leaves(losses_tangents)
-    tree = jax.tree_util.tree_structure([tuple(tag.invars[:tag.primitive.num_inputs])
-                               for tag in p_jaxpr.loss_tags])
-    losses_tangents = jax.tree_util.tree_unflatten(tree, flat_tangents)
-    # Since the losses could also take and targets as inputs and we don't want
-    # this function to computes vjp w.r.t to those (e.g. the user should not
-    # be providing tangent vectors for the targets, only for inputs) we have
-    # to manually fill in these "extra" tangents with zeros.
-    losses_targets = [inputs[tag.primitive.num_inputs:]
-                      for tag, inputs in zip(p_jaxpr.loss_tags, losses_inputs)]
-    targets_tangents = jax.tree_util.tree_map(jnp.zeros_like, losses_targets)
-    losses_tangents = tuple(ti + tti for ti, tti in
-                            zip(losses_tangents, targets_tangents))
-    params_tangents, = full_vjp_func(losses_tangents)
-=======
     # The tangents of the second entry are always zero, as we compute this only
     # for the parameter dependent arrays.
     params_tangents, = full_vjp_func((losses_tangents, zero_tangents))
->>>>>>> aa608d00
     return params_tangents
 
   return losses, losses_vjp_func
@@ -655,12 +633,8 @@
     write = functools.partial(tgm.write_env, env)
 
     # Bind args and consts to environment
-<<<<<<< HEAD
-    write(processed_jaxpr.jaxpr.invars, jax.tree_util.tree_leaves(own_func_args))
-=======
     write(processed_jaxpr.jaxpr.invars,
           jax.tree_util.tree_leaves(own_func_args))
->>>>>>> aa608d00
     write(processed_jaxpr.jaxpr.constvars, processed_jaxpr.consts)
 
     # Loop through equations and evaluate them
@@ -706,12 +680,8 @@
           env[v] = env[v] + aux[v]
 
     # Bind args and consts to environment
-<<<<<<< HEAD
-    write(processed_jaxpr.jaxpr.invars, jax.tree_util.tree_leaves(own_func_args))
-=======
     write(processed_jaxpr.jaxpr.invars,
           jax.tree_util.tree_leaves(own_func_args))
->>>>>>> aa608d00
     write(processed_jaxpr.jaxpr.constvars, processed_jaxpr.consts)
 
     # Loop through equations and evaluate primitives using `bind`
