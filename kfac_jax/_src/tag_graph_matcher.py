# Copyright 2022 DeepMind Technologies Limited. All Rights Reserved.
#
# Licensed under the Apache License, Version 2.0 (the "License");
# you may not use this file except in compliance with the License.
# You may obtain a copy of the License at
#
#     http://www.apache.org/licenses/LICENSE-2.0
#
# Unless required by applicable law or agreed to in writing, software
# distributed under the License is distributed on an "AS IS" BASIS,
# WITHOUT WARRANTIES OR CONDITIONS OF ANY KIND, either express or implied.
# See the License for the specific language governing permissions and
# limitations under the License.
"""K-FAC functionality for auto-detecting layer tags and graph matching."""
import dataclasses
import functools
import itertools
import pprint
from typing import Any, Callable, Dict, List, Mapping, MutableMapping, Optional, Sequence, Set, Tuple, TypeVar, Union

from absl import logging
import chex
import immutabledict
import jax
import jax.numpy as jnp
from kfac_jax._src import layers_and_loss_tags as tags
from kfac_jax._src import utils
import numpy as np

HIGHER_ORDER_NAMES = ("cond", "while", "scan", "xla_call", "xla_pmap")

# Types for annotation
Var = jax.core.Var
Vars = Sequence[Var]
Jaxpr = jax.core.Jaxpr
ClosedJaxpr = jax.core.ClosedJaxpr
JaxprEqn = jax.core.JaxprEqn
JaxprEqns = Sequence[JaxprEqn]
T = TypeVar("T")
J = TypeVar("J", Jaxpr, ClosedJaxpr)
JaxprOrClosedJaxpr = Union[Jaxpr, ClosedJaxpr]
EquivalenceFunction = Callable[[JaxprEqn, JaxprEqn], bool]
MakeVarFunc = Callable[[jax.core.AbstractValue], Var]
VarProcessor = Callable[[Vars, MakeVarFunc], Tuple[Vars, JaxprEqns]]
PatternComputeFunc = Callable[[chex.Array, Sequence[chex.Array]], chex.Array]
ParameterExtractorFunc = Callable[[JaxprEqns], Mapping[str, Any]]
TagCtor = Callable[[Vars, Vars, JaxprEqns, MakeVarFunc], JaxprEqn]


def eval_jaxpr_eqn(eqn: JaxprEqn, in_values: Vars) -> Var:
  """Computes the outputs of the given Jaxpr equation."""
  subfuns, bind_params = eqn.primitive.get_bind_params(eqn.params)
  with jax.core.source_info_util.user_context(
      eqn.source_info.traceback):
    return eqn.primitive.bind(*subfuns, *in_values, **bind_params)


def reshape_equivalent(
    equation1: JaxprEqn,
    equation2: JaxprEqn,
) -> bool:
  """Equivalence rule for :func:`~jax.numpy.reshape` primitives."""
  if not (equation1.primitive.name == "reshape" and
          equation2.primitive.name == "reshape"):
    raise ValueError("This is only applicable to `reshape` primitive.")

  return equation1.params["dimensions"] == equation2.params["dimensions"]


def broadcast_in_dim_equivalent(
    equation1: JaxprEqn,
    equation2: JaxprEqn,
) -> bool:
  """Equivalence rule for :func:`~jax.numpy.broadcast` primitives."""
  if not (equation1.primitive.name == "broadcast_in_dim" and
          equation2.primitive.name == "broadcast_in_dim"):
    raise ValueError("This is only applicable to `broadcast_in_dim` primitive.")
  return True


def conv_general_dilated_equivalent(
    equation1: JaxprEqn,
    equation2: JaxprEqn,
) -> bool:
  """Equivalence rule for :func:`~jax.lax.conv_general_dilated` primitives."""
  if not (equation1.primitive.name == "conv_general_dilated" and
          equation2.primitive.name == "conv_general_dilated"):
    raise ValueError("This is only applicable to `conv_general_dilated` "
                     "primitive.")
  params1 = equation1.params
  params2 = equation2.params
  for k in ("window_strides", "padding",
            "lhs_dilation", "rhs_dilation",
            "lhs_shape", "rhs_shape"):
    if len(params1[k]) != len(params2[k]):
      return False
  if (len(params1["dimension_numbers"].lhs_spec) !=
      len(params2["dimension_numbers"].lhs_spec)):
    return False
  if (len(params1["dimension_numbers"].rhs_spec) !=
      len(params2["dimension_numbers"].rhs_spec)):
    return False
  if (len(params1["dimension_numbers"].out_spec) !=
      len(params2["dimension_numbers"].out_spec)):
    return False
  if ((params1["feature_group_count"] > 1) !=
      (params2["feature_group_count"] > 1)):
    return False
  if ((params1["batch_group_count"] > 1) !=
      (params2["batch_group_count"] > 1)):
    return False
  return True


def dot_general_equivalent(
    equation1: JaxprEqn,
    equation2: JaxprEqn,
) -> bool:
  if not (equation1.primitive.name == "dot_general" and
          equation2.primitive.name == "dot_general"):
    raise ValueError("This is only applicable to `conv_general_dilated` "
                     "primitive.")
  # We ignore precision and preferred_element_type
  return (equation1.params["dimension_numbers"] ==
          equation2.params["dimension_numbers"])


DEFAULT_SPECIAL_EQUIVALENCE_RULES = immutabledict.immutabledict({
    "reshape": reshape_equivalent,
    "broadcast_in_dim": broadcast_in_dim_equivalent,
    "conv_general_dilated": conv_general_dilated_equivalent,
    "dot_general": dot_general_equivalent,
})


class GraphMatcherComparator:
  """A class to compare and determine equivalence of abstract Jax equations."""

  def __init__(
      self,
      commutative_ops_names: Sequence[str] = ("add", "mul"),
      special_eqn_equivalence_rules:
      Mapping[str, EquivalenceFunction] = DEFAULT_SPECIAL_EQUIVALENCE_RULES,
  ):
    """Initializes the instance.

    Args:
      commutative_ops_names: A sequence of all Jax primitive names, which are
        consider commutative ops and the order of their arguments is irrelevant.
      special_eqn_equivalence_rules: A mapping of a Jax primitive names to a
        comparison rule, which to be used instead of the default comparator,
        which looks that the whole dictionaries of extra parameters to the
        primitives match.
    """
    self._commutative_ops_names = set(commutative_ops_names)
    self._special_eqn_equivalence_rules = dict(**special_eqn_equivalence_rules)

  @property
  def commutative_ops_names(self) -> Set[str]:
    """The set of commutative ops."""
    return self._commutative_ops_names

  @property
  def special_eqn_equivalence_rules(self) -> Mapping[str, EquivalenceFunction]:
    """The special equivalence rules."""
    return self._special_eqn_equivalence_rules

  def add_commutative_op_name(self, name: str):
    """Adds a name to the set of primitive ops considered to be commutative."""
    if name in self.commutative_ops_names:
      raise ValueError(f"Commutative op {name!r} has already been added.")
    self._commutative_ops_names.add(name)

  def add_special_equivalence_rule(
      self,
      name: str,
      equivalence_rule: EquivalenceFunction,
  ):
    """Adds the special equivalence rule for ``name`` to the global store."""
    if name in self.special_eqn_equivalence_rules:
      raise ValueError(
          f"Special equation equivalence rule already exists for name: {name}")
    self._special_eqn_equivalence_rules[name] = equivalence_rule

  def are_equivalent(
      self,
      equation1: JaxprEqn,
      equation2: JaxprEqn,
  ) -> bool:
    """Returns whether the two equations are considered equivalent."""
    if equation1.primitive.name != equation2.primitive.name:
      return False
    equivalence_rule = self.special_eqn_equivalence_rules.get(
        equation1.primitive.name)
    if equivalence_rule is not None:
      return equivalence_rule(equation1, equation2)

    # Default comparison
    return equation1.params == equation2.params


@dataclasses.dataclass(frozen=True)
class JaxprGraph:
  """A wrapper around Jaxpr as a graph for pattern matching.

  Attributes:
    name: The name for this Jaxpr graph.
    closed_jaxpr: The original `ClosedJaxpr` that is being wrapped.
    params_tree: The PyTreeDef of the parameter variables.
    params_vars: A flat list of all the abstract parameter variables.
    out_tree: The PyTreeDef of the outputs of the function.
    tag_ctor: This is an optional attribute, that defines if this is used during
      automatic layer tag registration, how to construct the corresponding layer
      tag primitive from the subgraph matching this pattern.
    losses_eqns: A tuple of all the Jaxpr equations corresponding to a loss
      tag.
    var_to_creation_op: A mapping of variables to the Jax equation that created
      it.
    manual_registrations: Any layer tag equations that have been manually
      registered.
    jaxpr: The underlying :class:`jax.core.Jaxpr` part of ``self.closed_jaxpr``.
    consts: The underlying constants part ``self.closed_jaxpr``.
    outvars: The output variables of the underlying :class:`jax.core.Jaxpr` part
      of ``self.closed_jaxpr``.
  """
<<<<<<< HEAD

  def __init__(
      self,
      name: str,
      jaxpr: core.Jaxpr,
      consts: Sequence[Any],
      params_vars: Sequence[core.Var],
      params_tree: utils.PyTreeDef,
      out_tree: utils.PyTreeDef,
      tag_ctor: Optional[TagCtor],
  ):
    """Initializes the instance.

    Args:
      name: The name for this Jaxpr graph.
      jaxpr: The original Jaxpr that is being wrapped.
      consts: The constants needed for evaluation of the raw Jaxpr.
      params_vars: A flat list of all of the abstract parameter variables.
      params_tree: The PyTree structure of the parameter variables.
      out_tree: The PyTree structure of the outputs of the Jaxpr function.
      tag_ctor: This is an optional attribute, that defines if this is used
        during automatic layer tag registration, how to construct the
        corresponding layer tag primitive from the subgraph matching this
        pattern.
    """
    self.name = name
    self.jaxpr = jaxpr
    self.params_vars = list(params_vars)
    self.params_tree = params_tree
    self.out_tree = out_tree
    self.consts = list(consts)
    self.tag_ctor = tag_ctor
    self.losses_eqns = tuple(
        eqn for eqn in jaxpr.eqns if isinstance(eqn.primitive, tags.LossTag))
    self.var_to_creation_op = immutabledict.immutabledict(
        sum(([(var, eqn) for var in eqn.outvars] for eqn in jaxpr.eqns), []))

  def __repr__(self):
    return (f"{self.__class__.__name__}({self.name!r}, "
            f"{self.jaxpr!r}, {self.consts!r}, {self.params_vars!r}, "
            f"{self.params_tree!r}, {self.out_tree!r}, {self.tag_ctor!r})")

  @property
  def outvars(self) -> Sequence[core.Atom]:
    """A sequence of all of the output variables of the Jaxpr graph."""
    return self.jaxpr.outvars

  def ancestors_sub_graph(self, eqns: Iterable[core.JaxprEqn]) -> "JaxprGraph":
    """Constructs a subgraph of all the ancestors(self-inclusive) of ``eqns``."""
    sub_graph_eqns = []
    sub_graph_vars = set()
    for eqn in reversed(self.jaxpr.eqns):
      if eqn in eqns or any(v in sub_graph_vars for v in eqn.outvars):
        sub_graph_eqns.append(eqn)
        sub_graph_vars.update(
            v for v in eqn.invars if not isinstance(v, core.Literal))
    outvars, out_tree = jax.tree_util.tree_flatten(tuple(
        eqn.outvars for eqn in self.losses_eqns))
    return JaxprGraph(
        name="sub_" + self.name,
        jaxpr=core.Jaxpr(
            constvars=self.jaxpr.constvars,
            invars=self.jaxpr.invars,
            outvars=outvars,
            eqns=tuple(reversed(sub_graph_eqns))
        ),
        consts=self.consts,
        params_vars=self.params_vars,
        params_tree=self.params_tree,
        out_tree=out_tree,
        tag_ctor=self.tag_ctor
=======
  name: str
  closed_jaxpr: ClosedJaxpr
  params_tree: chex.PyTreeDef
  params_vars: Vars
  out_tree: chex.PyTreeDef
  tag_ctor: Optional[TagCtor]
  # Until we stop supporting Python 3.7 we can't use @functools.cached_property,
  # so we set these attributes in __post_init__
  losses_eqns: Tuple[tags.LossTagEqn, ...] = ()
  var_to_creation_op: immutabledict.immutabledict = None  # pytype:disable=annotation-type-mismatch
  manual_registrations: Tuple[tags.LayerTagEqn, ...] = ()

  def __post_init__(self):
    losses_eqns = tuple(
        eqn for eqn in self.closed_jaxpr.jaxpr.eqns
        if isinstance(eqn.primitive, tags.LossTag)
    )
    var_to_creation_op = immutabledict.immutabledict(
        sum(([(var, eqn) for var in eqn.outvars]
             for eqn in self.jaxpr.eqns), [])
>>>>>>> aa608d00
    )
    registered_tags = []
    for eqn in self.jaxpr.eqns:
      if isinstance(eqn.primitive, tags.LayerTag):
        for param in eqn.primitive.split_all_inputs(eqn.invars)[2]:
          if param not in self.params_vars:
            raise ValueError(f"One of the parameters of the manual layer "
                             f"registration equation: {eqn} is not part of the "
                             f"parameters of the global function.")
        registered_tags.append(eqn)
    manual_registrations = tuple(registered_tags)

    object.__setattr__(self, "losses_eqns", losses_eqns)
    object.__setattr__(self, "var_to_creation_op", var_to_creation_op)
    object.__setattr__(self, "manual_registrations", manual_registrations)

  @property
  def jaxpr(self) -> Jaxpr:
    return self.closed_jaxpr.jaxpr

  @property
  def consts(self) -> Sequence[Any]:
    return self.closed_jaxpr.consts

  @property
  def outvars(self) -> Vars:
    return self.jaxpr.outvars  # pytype:disable=bad-return-type

  def sub_graph_eqns(self, root_vars: Vars, leaf_vars: Vars) -> JaxprEqns:
    """Returns the sub-graph equations between root vars and leaf vars."""
    eqns = []
    # Extract the subgraph equations such that they both depend on root_vars and
    # leaf_vars depends on them

    to_process_eqns = [self.var_to_creation_op[v] for v in leaf_vars]
    while to_process_eqns:
      next_eqn = to_process_eqns.pop()
      eqns.append(next_eqn)
      for v in next_eqn.invars:
        if v not in root_vars and v in self.var_to_creation_op:
          to_process_eqns.append(self.var_to_creation_op[v])
    return tuple(eqns)
  #
  # @functools.cached_property
  # def losses_eqns(self) -> Tuple[tags.LossTagEqn, ...]:
  #   return tuple(
  #       eqn for eqn in self.closed_jaxpr.jaxpr.eqns
  #       if isinstance(eqn.primitive, tags.LossTag)
  #   )
  #
  # @functools.cached_property
  # def var_to_creation_op(self) -> immutabledict.immutabledict:
  #   return immutabledict.immutabledict(
  #       sum(([(var, eqn) for var in eqn.outvars]
  #            for eqn in self.jaxpr.eqns), []))
  #
  # @functools.cached_property
  # def manual_registrations(self) -> Tuple[tags.LayerTagEqn, ...]:
  #   """Returns all manually registered tags."""
  #   registered_tags = []
  #   for eqn in self.jaxpr.eqns:
  #     if isinstance(eqn.primitive, tags.LayerTag):
  #       for param in eqn.primitive.split_all_inputs(eqn.invars)[2]:
  #         if param not in self.params_vars:
  #           raise ValueError("One of the parameters of the manual layer "
  #                            f"registration equation: {eqn} is not part of "
  #                            "the parameters of the global function.")
  #       registered_tags.append(eqn)
  #   return tuple(registered_tags)


def make_jax_graph(
    func: utils.Func,
    func_args: Sequence[Any],
    params_index: Union[int, Sequence[int]],
    name: str,
    compute_only_loss_tags: bool,
    clean_broadcasts: bool,
    tag_ctor: Optional[TagCtor] = None,
) -> JaxprGraph:
  """Creates a :class:`~JaxGraph` instance from the provided function and arguments."""
  in_tree = jax.tree_util.tree_structure(func_args)
<<<<<<< HEAD
  typed_jaxpr, out_shapes = jax.make_jaxpr(func, return_shape=True)(*func_args)
  in_vars = jax.tree_util.tree_unflatten(in_tree, typed_jaxpr.jaxpr.invars)
=======
  closed_jaxpr, out_shapes = jax.make_jaxpr(func, return_shape=True)(*func_args)

  if compute_only_loss_tags:
    make_var_func = jax.core.gensym([closed_jaxpr.jaxpr])
    eqns = []
    sub_graph_vars = set()
    loss_tags_output_vars = []
    for eqn in reversed(closed_jaxpr.jaxpr.eqns):
      if (isinstance(eqn.primitive, tags.LossTag) or
          any(v in sub_graph_vars for v in eqn.outvars)):
        if isinstance(eqn.primitive, tags.LossTag):
          new_out_vars = []
          for v in eqn.outvars:
            if isinstance(v, jax.core.DropVar):
              new_out_vars.append(make_var_func(v.aval))
            else:
              new_out_vars.append(v)
          loss_tags_output_vars.extend(new_out_vars[::-1])
          eqns.append(eqn.replace(outvars=new_out_vars))
        else:
          eqns.append(eqn)
        sub_graph_vars.update(
            v for v in eqn.invars if not isinstance(v, jax.core.Literal))

    consts_i = [i for i, c in enumerate(closed_jaxpr.jaxpr.constvars)
                if c in sub_graph_vars]
    closed_jaxpr = ClosedJaxpr(
        jaxpr=closed_jaxpr.jaxpr.replace(
            eqns=eqns[::-1],
            constvars=[closed_jaxpr.jaxpr.constvars[i] for i in consts_i],
            outvars=loss_tags_output_vars[::-1],
        ),
        consts=[closed_jaxpr.consts[i] for i in consts_i],
    )
    out_shapes = [jax.ShapeDtypeStruct(shape=v.aval.shape, dtype=v.aval.dtype)
                  for v in closed_jaxpr.jaxpr.outvars]  # pytype:disable=attribute-error

  if clean_broadcasts:
    closed_jaxpr: ClosedJaxpr = merge_broadcasts_jaxpr(closed_jaxpr)  # pytype:disable=annotation-type-mismatch
  in_vars = jax.tree_util.tree_unflatten(in_tree, closed_jaxpr.jaxpr.invars)
>>>>>>> aa608d00
  if isinstance(params_index, int):
    params_vars = in_vars[params_index]
  else:
    params_vars = tuple(in_vars[i] for i in params_index)
  params_vars, params_tree = jax.tree_util.tree_flatten(params_vars)
  return JaxprGraph(
      name=name,
      closed_jaxpr=closed_jaxpr,
      params_tree=params_tree,
<<<<<<< HEAD
=======
      params_vars=params_vars,
>>>>>>> aa608d00
      out_tree=jax.tree_util.tree_structure(out_shapes),
      tag_ctor=tag_ctor
  )


@dataclasses.dataclass(frozen=True)
class GraphPattern:
  """A graph pattern used for automatically detecting layers.

  The graph matcher needs to trace at least once the full function, which
  means the caller needs to provide it with dummy arguments. The shapes of the
  arguments do not matter, as the graph matcher ignores their values, however
  the rank does. Especially if there is some broadcasting happening you should
  register with every possible broadcast pattern. As a general advice avoid
  using a shape to be 1, unless you want the pattern to specifically match
  that, as some operations, like squeeze for example, can have special
  behaviour then.

  Attributes:
    name: The name of the pattern that is being registered to.
    tag_primitive: The primitive tag to bind.
    compute_func: The function that performs the computation.
    parameters_extractor_func: A function that extracts from the traced Jaxpr
      any parameters that are passed into the tag.
    example_args: Example arguments that can be inputted into ``func``.
    in_values_preprocessor: A function that can optionally modify the in_vals
      passed to the tag_primitive, from those that are usually the input to
      the jaxpr.
    jaxpr: The underlying :class:`jax.core.Jaxpr` represented by the pattern.
    param_vars: The list of :class:`jax.core.Var` that correspond to parameters
      in the pattern.
    graph: A :class:`JaxprGraph` representation of the pattern.
  """
  name: str
  tag_primitive: tags.LayerTag
  compute_func: PatternComputeFunc
  parameters_extractor_func: ParameterExtractorFunc
  example_args: utils.FuncArgs
  in_values_preprocessor: Optional[VarProcessor] = None
  # Until we stop supporting Python 3.7 we can't use @functools.cached_property,
  # so we set this attribute in the property
  _graph: Optional[JaxprGraph] = None

  @property
  def jaxpr(self) -> Jaxpr:
    return self.graph.jaxpr

  @property
  def param_vars(self) -> Vars:
    return self.graph.params_vars

  @property
  def graph(self) -> JaxprGraph:
    """A :class:`JaxprGraph` representation of the pattern."""
    if self._graph is None:
<<<<<<< HEAD
      jnp_args = jax.tree_util.tree_map(jnp.asarray, self._example_args)
      self._graph = make_jax_graph(
          broadcast_merger(self._compute_func), jnp_args, 1, self._name)
=======
      jnp_args = jax.tree_util.tree_map(jnp.asarray, self.example_args)
      graph = make_jax_graph(
          func=self.compute_func,
          func_args=jnp_args,
          params_index=1,
          name=self.name,
          compute_only_loss_tags=False,
          clean_broadcasts=True,
      )
      object.__setattr__(self, "_graph", graph)
>>>>>>> aa608d00
    return self._graph

  def tag_ctor(
      self,
      in_vars: Vars,
      out_vars: Vars,
      graph_eqns: JaxprEqns,
      make_var_func: MakeVarFunc,
  ) -> JaxprEqns:
    """Registers the layer tag for this graph pattern.

    Args:
      in_vars: The input variables to the pattern.
      out_vars: The output variables to the pattern.
      graph_eqns: The real graph equations corresponding to the pattern.
      make_var_func: A function to create correctly new variables.
    Returns:
      A sequence of any additional equations that are created from creating the
      tag.
    """
    assert len(out_vars) == 1
    if self.in_values_preprocessor is not None:
      in_vars, eqns = self.in_values_preprocessor(in_vars, make_var_func)
    else:
      eqns = []
    new_out_vars = [make_var_func(v.aval) for v in out_vars]
    tag_eqn = jax.core.new_jaxpr_eqn(
        invars=[*out_vars, *in_vars],
        outvars=new_out_vars,
        primitive=self.tag_primitive,
        params=self.parameters_extractor_func(graph_eqns),
        effects=set(),
    )
    return [*eqns, tag_eqn]


@dataclasses.dataclass(frozen=True)
class GraphMatch:
  """Represents a match of the pattern on some graph.

  Attributes:
    pattern: The pattern that has been matched.
    variables_map: Mapping of variables from the pattern to the original graph,
      on which it has been matched.
    graph_eqns: All the equations in the original graph, that correspond to
      computation of the pattern.
    output_var: The variable in the original graph, that correspond to the
      output variable of the pattern.
    param_graph_variables: All variables in the original graph, that correspond
      to parameters of the pattern.
    name: The name of the pattern that has been matched.
  """
  pattern: GraphPattern
  variables_map: Mapping[Var, Var]
  graph_eqns: JaxprEqns
  # Until we stop supporting Python 3.7 we can't use @functools.cached_property,
  # so we set these attributes in __post_init__
  output_var: Var = None  # pytype:disable=annotation-type-mismatch
  param_graph_variables: Vars = ()

  def __post_init__(self):
    # Until we stop supporting Python 3.7 we can't use
    # @functools.cached_property, so we set here additional attributes.
    output_var = self.variables_map[self.pattern.jaxpr.outvars[0]]
    param_graph_variables = [self.variables_map[p]
                             for p in self.pattern.graph.params_vars]

    object.__setattr__(self, "output_var", output_var)
    object.__setattr__(self, "param_graph_variables", param_graph_variables)

  @property
  def name(self) -> str:
    return self.pattern.name
  #
  # @functools.cached_property
  # def output_var(self) -> Var:
  #   return self._variables_map[self.pattern.jaxpr.outvars[0]]
  #
  # @functools.cached_property
  # def param_graph_variables(self) -> Vars:
  #   return [self._variables_map[p] for p in self.pattern.graph.params_vars]

  def create_eqn(
      self,
      env: Dict[Var, Var],
      make_var_func: MakeVarFunc,
  ) -> JaxprEqns:
    """Creates a new ``JaxprEqn`` for the this match."""
    in_vars = [self.variables_map[k] for k in self.pattern.graph.jaxpr.invars]
    in_vars = [env.get(v, v) for v in in_vars]
    out_vars = [self.variables_map[k]
                for k in self.pattern.graph.jaxpr.outvars]
    out_vars = [env.get(v, v) for v in out_vars]

    eqns = self.pattern.tag_ctor(
        in_vars, out_vars, self.graph_eqns, make_var_func)
    assert len(out_vars) == len(eqns[-1].outvars)
    # Reinsert the output in the environment
    for k, v in zip(out_vars, eqns[-1].outvars):
      env[k] = v

    return eqns


def match_equations(
    graph: JaxprGraph,
    current_variables_map: Mapping[Var, Var],
    reversed_eqns_to_match: Sequence[JaxprEqn],
    input_vars: Vars,
    param_variables: Vars,
    graph_matcher_rules: GraphMatcherComparator,
) -> Optional[Dict[Var, Var]]:
  """Tries to continue matching the remaining equations to the Jaxpr graph.

  Args:
    graph: The :class:`~JaxprGraph` on which we are searching for matching
      equations.
    current_variables_map: A mapping from a pattern variables to graph
      variables, which describes what is the current partial mapping between
      the pattern and the graph.
    reversed_eqns_to_match: The remaining equations of the pattern that have
      not yet been matched to the graph.
    input_vars: The input variables of the pattern.
    param_variables: The parameter variables of the pattern.
    graph_matcher_rules: A :class:`~GraphMatcherRules` instance, which is used
      for determining equivalence of individual Jax primitives.

  Returns:
    ``None`` if it is not possible to finish matching the remaining equations
    in the graph. Otherwise, returns the full match of the pattern onto the
    graph, in terms of a variable to variable mapping.
  """
  # Copy the variables mapping
  current_variables_map = dict(current_variables_map)
  def add_vars_if_possible(
      eqn_vars: Sequence[Var],
      graph_vars: Sequence[Var]
  ) -> bool:
    """Tries to update the current variables map.

    If at least one of the pattern variables is a parameter, but the
    corresponding graph variable is not or vise-versa, the method does not
    update the current variables map and returns ``False``. Similarly, if at
    least one of the graph variables is a :class:`~jax.core.Literal` (meaning a
    constant, independent of the function inputs) and the corresponding
    pattern variable is not an input to the pattern, it returns ``False``. In
    all other cases it updates the map and returns ``True``.

    Args:
      eqn_vars: The variables from a single equation of the pattern.
      graph_vars: The variables from a corresponding equation of the graph.

    Returns:
      A boolean describing whether the method succeeded to update the
      current variables map.
    """
    for var1, var2 in zip(eqn_vars, graph_vars):
      if (var1 in param_variables and var2 not in graph.params_vars or
          var1 not in param_variables and var2 in graph.params_vars or
          (isinstance(var2, jax.core.Literal) and var1 not in input_vars)):
        return False
    current_variables_map.update(zip(eqn_vars, graph_vars))
    return True

  # Loop over all remaining equations to match
  for i, eqn in enumerate(reversed_eqns_to_match):
    assert all(v in current_variables_map for v in eqn.outvars)

    # Retrieve the graph equation, whose output currently corresponds to the
    # first output variable of the pattern equation.
    first_output_var = current_variables_map[eqn.outvars[0]]
    graph_eqn = graph.var_to_creation_op.get(first_output_var)
    if graph_eqn is None:
      assert first_output_var in (graph.jaxpr.invars + graph.jaxpr.constvars)
      # Clearly the pattern equation is not an input or parameter
      return None

    assert isinstance(graph_eqn, JaxprEqn)
    # For equations with more than one output, make sure all output variables
    # in the graph are generated from the same graph equation.
    for v in eqn.outvars[1:]:
      if graph_eqn != graph.var_to_creation_op.get(current_variables_map[v]):
        return None
    # Check that the graph and pattern equation are equivalent
    if not graph_matcher_rules.are_equivalent(graph_eqn, eqn):
      return None
    # Sanity check
    assert len(eqn.invars) == len(graph_eqn.invars)

    if eqn.primitive.name in graph_matcher_rules.commutative_ops_names:
      # For commutative ops we search through all possible pair alignments.
      # This requires a recursive solution, on top of the iterative one.
      results = []
      for permutation in itertools.permutations(range(len(eqn.invars))):
        pattern_vars = [eqn.invars[j] for j in permutation]
        # Check if this ordering is feasible
        if not add_vars_if_possible(pattern_vars, graph_eqn.invars):
          continue
        # Recursively continue by trying to match the remaining equations.
        candidate_map = match_equations(
            graph=graph,
            current_variables_map=current_variables_map,
            reversed_eqns_to_match=reversed_eqns_to_match[i + 1:],
            input_vars=input_vars,
            param_variables=param_variables,
            graph_matcher_rules=graph_matcher_rules,
        )
        if candidate_map is not None:
          # Sanity check
          assert all(candidate_map[p] in graph.params_vars
                     for p in param_variables)
          results.append(candidate_map)
      # Return appropriately
      if len(results) > 1:
        raise ValueError("Found multiple branch matches in pattern at "
                         f"associative op {eqn.primitive.name}.")
      elif len(results) == 1:
        return results[0]
      else:
        return None
    elif not add_vars_if_possible(eqn.invars, graph_eqn.invars):
      # In the case where we can't update the current variables map directly
      # return
      return None
  return current_variables_map


def match_pattern(
    graph: JaxprGraph,
    root_eqn: JaxprEqn,
    pattern: GraphPattern,
    graph_matcher_rules: GraphMatcherComparator,
) -> Optional[GraphMatch]:
  """Tries to match the ``pattern`` in the Jaxpr graph from the ``root_eqn``.

  Args:
    graph: The :class:`~JaxprGraph` on which we are searching for matching
      equations.
    root_eqn: The equation in the graph, which is assumed to match the output
      equation of the pattern.
    pattern: The pattern, which we are trying to match.
    graph_matcher_rules: A :class:`~GraphMatcherRules` instance, which is used
      for determining equivalence of individual Jax primitives.

  Returns:
    The variable to variable mapping between the pattern and graph variable,
    if the pattern can be matched to the root equation, otherwise ``None``.
  """
  # Check the number of output variables match.
  if len(pattern.jaxpr.outvars) != len(root_eqn.outvars):
    return None
  # Set the current variables mapping to the output variables and the try to
  # check the match from there.
  match_variables_map = match_equations(
      graph=graph,
      current_variables_map=dict(zip(pattern.jaxpr.outvars,
                                     root_eqn.outvars)),
      reversed_eqns_to_match=tuple(reversed(pattern.jaxpr.eqns)),
      input_vars=pattern.jaxpr.invars,
      param_variables=pattern.param_vars,
      graph_matcher_rules=graph_matcher_rules,
  )
  if match_variables_map is None:
    return None

  # Extract all the graph equations corresponding to the pattern.
  graph_eqns = []
  for k, v in match_variables_map.items():
    if (k not in pattern.graph.jaxpr.invars and
        not isinstance(v, jax.core.Literal)):
      creation_op = graph.var_to_creation_op[v]
      assert isinstance(creation_op, JaxprEqn)
      graph_eqns.append(creation_op)
  return GraphMatch(
      pattern=pattern,
      variables_map=match_variables_map,
      graph_eqns=graph_eqns,
  )


def find_layer_tags_and_patterns(
    graph: JaxprGraph,
    eqns_for_patterns: Sequence[JaxprEqn],
    graph_matcher_rules: GraphMatcherComparator,
    graph_patterns: Sequence[GraphPattern],
) -> Tuple[Tuple[tags.LayerTagEqn, ...], Dict[Var, GraphMatch]]:
  """Tries to automatically match ``patterns_to_match`` in the Jaxpr graph.

  The method returns a pair of ``(manual_registrations, matches)``, where
  ``manual_registrations`` is a tuple of all layer tags that are already
  present in the graph and ``matches`` contains all newly discovered matches
  of any pattern. Each entry has as a key the variable of the graph
  corresponding to the output of the pattern, while each value is a triple
  ``(pattern, match_map, eqns)`` where ``pattern`` is the :class:`~JaxprGraph`
  of the pattern that has been matched, ``match_map`` is mapping the pattern
  variables to the corresponding graph variables and ``eqns`` is the sequence
  of all graph equations corresponding to the pattern equations.

  Args:
    graph: The :class:`~JaxprGraph` on which we are searching for matching
      equations.
    eqns_for_patterns: All equation that should be considered for finding
      a pattern.
    graph_matcher_rules: A :class:`~GraphMatcherRules` instance, which is used
      for determining equivalence of individual Jax primitives.
    graph_patterns: A sequence of :class:`~GraphPattern` objects, which contain
      all patterns to use, in order of precedence, which to try to find in the
      graph before registering a parameter with a generic layer tag.

  Returns:
    The pair ``(manual_registrations, matches)``.
  """
  # This list keeps track to any equations that are already in a pattern and
  # hence should not be part of any other.
  registered_equations = []

  # First add any manual registrations to this.
  for eqn in graph.manual_registrations:
    assert isinstance(eqn.primitive, tags.LayerTag)
    outputs, inputs, params = eqn.primitive.split_all_inputs(eqn.invars)
    for manual_eqn in graph.sub_graph_eqns(inputs + params, outputs):
      registered_equations.append(manual_eqn)

  matches = {}
  # Loop through all equations in reverse and for each one check every pattern
  for eqn in reversed(eqns_for_patterns):
    if eqn in registered_equations or eqn.primitive.name in HIGHER_ORDER_NAMES:
      continue

    for pattern in graph_patterns:
      match = match_pattern(
          graph=graph,
          root_eqn=eqn,
          pattern=pattern,
          graph_matcher_rules=graph_matcher_rules,
      )
      if match is not None:
        # Add all the match equations to the registered equations
        registered_equations.extend(match.graph_eqns)
        # Add the match to the mapping of graph matches
        matches[match.output_var] = match
        break

  return graph.manual_registrations, matches


def read_env(
    env: Mapping[Var, chex.Array],
    var: Union[jax.core.Literal, Var, Sequence[Var]],
) -> Union[float, chex.Array, Sequence[chex.Array]]:
  """Reads from the variable-to-array environment during tracing."""
  if isinstance(var, (list, tuple)):
    return jax.tree_util.tree_map(lambda x: read_env(env, x), var)
<<<<<<< HEAD
  elif isinstance(var, core.Literal):
=======
  elif isinstance(var, jax.core.Literal):
>>>>>>> aa608d00
    # Literals are values baked into the Jaxpr
    return var.val
  elif isinstance(var, Var):
    return env[var]
  else:
    raise NotImplementedError()


def write_env(
    env: MutableMapping[Var, chex.Array],
    var: Union[Var, List[Var]],
    val: Union[chex.Array, List[chex.Array]],
) -> None:
  """Writes to the variable-to-array environment during tracing."""
  if isinstance(var, tuple):
    raise NotImplementedError()
  if isinstance(var, list):
    if not isinstance(val, list):
      val = [val]
    return jax.tree_util.tree_map(lambda x, y: write_env(env, x, y), var, val)
<<<<<<< HEAD
  elif isinstance(var, (core.Literal, core.Var)):
=======
  elif isinstance(var, (jax.core.Literal, Var)):
>>>>>>> aa608d00
    env[var] = val
  else:
    raise NotImplementedError()


def to_closed_jaxpr(jaxpr: JaxprOrClosedJaxpr) -> ClosedJaxpr:
  if isinstance(jaxpr, Jaxpr):
    return ClosedJaxpr(jaxpr=jaxpr, consts=[])
  else:
    return jaxpr


def to_jaxpr_or_closed_jaxpr(
    closed_jaxpr: ClosedJaxpr,
    original: J,
) -> J:
  if isinstance(original, Jaxpr):
    return closed_jaxpr.jaxpr
  else:
    return closed_jaxpr


def apply_to_higher_order_primitives(eqn, func, *args, **kwargs):
  """Applies `func` only to higher order Jax primitives."""
  if eqn.primitive.name not in HIGHER_ORDER_NAMES:
    return eqn
  elif eqn.primitive.name == "cond":
    params = dict(**eqn.params)
    params["branches"] = tuple(
        func(branch, *args, **kwargs) for branch in params["branches"]
    )
    return eqn.replace(params=params)
  elif eqn.primitive.name == "while":
    params = dict(**eqn.params)
    params["body_jaxpr"] = func(params["body_jaxpr"], *args, **kwargs)
    return eqn.replace(params=params)
  elif eqn.primitive.name == "scan":
    params = dict(**eqn.params)
    params["jaxpr"] = func(params["jaxpr"], *args, **kwargs)
    return eqn.replace(params=params)
  elif eqn.primitive.name in ("xla_call", "xla_pmap"):
    params = dict(**eqn.params)
    params["call_jaxpr"] = func(params["call_jaxpr"], *args, **kwargs)
    return eqn.replace(params=params)
  else:
    raise NotImplementedError()


def clean_jaxpr(jaxpr: J, preserve_tags: bool = True) -> J:
  """Runs dead code elimination on a Jaxpr, retaining loss and layer tags."""
  closed_jaxpr = to_closed_jaxpr(jaxpr)
  eqns = []
  dependants = set(closed_jaxpr.jaxpr.outvars)
  for eqn in reversed(closed_jaxpr.jaxpr.eqns):
    eqn = apply_to_higher_order_primitives(
        eqn, clean_jaxpr, preserve_tags=preserve_tags)

    check = False
    for v in eqn.outvars:
      if v in dependants:
        dependants.remove(v)
        check = True
    if isinstance(eqn.primitive, (tags.LossTag, tags.LayerTag)):
      check = check or preserve_tags
    if check:
      eqns.append(eqn)
      new_dependants = set(v for v in eqn.invars
                           if not isinstance(v, jax.core.Literal))
      dependants = dependants.union(new_dependants)
  # Dependants should only be invars
  dependants = dependants - set(closed_jaxpr.jaxpr.invars +
                                closed_jaxpr.jaxpr.constvars)

  if dependants:
    raise ValueError("Something went wrong with the dead code elimination.")
<<<<<<< HEAD
  return reversed(eqns)


def broadcast_merger(f: utils.Func) -> utils.Func:
  """Transforms ``f`` by merging any consecutive broadcasts in its Jaxpr."""

  def read_with_delayed_evaluation(env, var):
    if isinstance(var, (list, tuple)):
      return jax.tree_util.tree_map(lambda x: read_with_delayed_evaluation(env, x), var)
    elif isinstance(var, core.Literal):
      # Literals are values baked into the Jaxpr
      return var.val
    elif isinstance(var, core.Var):
      r = env[var]
      if isinstance(r, (jnp.ndarray, np.ndarray)):
        return r
      elif isinstance(r, Callable):
        y = r()
        if isinstance(y, list):
          assert len(y) == 1
          y = y[0]
        assert isinstance(y, jnp.ndarray)
        env[var] = y
        return y
    raise NotImplementedError()

  @functools.wraps(f)
  def merged_func(*func_args: Any) -> Any:
    typed_jaxpr, out_avals = jax.make_jaxpr(f, return_shape=True)(*func_args)
    out_tree = jax.tree_util.tree_structure(out_avals)
    jaxpr, consts = typed_jaxpr.jaxpr, typed_jaxpr.literals

    # Mapping from variable -> value
    env = {}
    read = functools.partial(read_with_delayed_evaluation, env)
    write = functools.partial(write_env, env)

    # Bind args and consts to environment
    flat_args = jax.tree_util.tree_flatten(func_args)[0]
    write(jaxpr.invars, flat_args)
    write(jaxpr.constvars, consts)

    # Bind args and consts to environment
    write(jaxpr.invars, flat_args)
    write(jaxpr.constvars, consts)

    # Loop through equations and evaluate primitives using `bind`
    broadcasts_outputs = {}
    for eqn in clean_jaxpr_eqns(jaxpr):
      # We ignore broadcasting of constants
      if (eqn.primitive.name == "broadcast_in_dim" and
          not all(isinstance(v, core.Literal) for v in eqn.invars)):
        if eqn.invars[0] in broadcasts_outputs:
          x, dims = broadcasts_outputs[eqn.invars[0]]
          kept_dims = eqn.params["broadcast_dimensions"]
          kept_dims = [kept_dims[d] for d in dims]
          # In order not to compute any un-needed broadcasting we instead put
          # in a function for delayed evaluation.
          write(eqn.outvars, [functools.partial(
              lax.broadcast_in_dim, x, eqn.params["shape"], kept_dims)])
          broadcasts_outputs[eqn.outvars[0]] = (x, kept_dims)
        else:
          input_values = read(eqn.invars)
          # In order not to compute any un-needed broadcasting we instead put
          # in a function for delayed evaluation.
          write(eqn.outvars, [functools.partial(
              eval_jaxpr_eqn, eqn, input_values)])
          broadcasts_outputs[eqn.outvars[0]] = (
              (input_values[0], eqn.params["broadcast_dimensions"]))
      else:
        write(eqn.outvars, eval_jaxpr_eqn(eqn, read(eqn.invars)))
    return jax.tree_util.tree_unflatten(out_tree, read(jaxpr.outvars))

  return merged_func
=======

  closed_jaxpr = ClosedJaxpr(
      jaxpr=closed_jaxpr.jaxpr.replace(eqns=list(reversed(eqns))),
      consts=closed_jaxpr.consts,
  )
  return to_jaxpr_or_closed_jaxpr(closed_jaxpr, jaxpr)


def merge_broadcasts_jaxpr(jaxpr: J) -> J:
  """Merges consecutive broadcasts in the given Jaxpr."""
  closed_jaxpr = clean_jaxpr(to_closed_jaxpr(jaxpr))

  broadcasts_outputs = {}
  eqns = list()

  for eqn in closed_jaxpr.jaxpr.eqns:
    eqn = apply_to_higher_order_primitives(eqn, merge_broadcasts_jaxpr)

    # We ignore broadcasting of constants
    if (eqn.primitive.name == "broadcast_in_dim" and
        not all(isinstance(v, jax.core.Literal) for v in eqn.invars)):
      if eqn.invars[0] in broadcasts_outputs:
        # Construct a merged equation from the previous and current one
        prev_eqn = broadcasts_outputs[eqn.invars[0]]
        broadcasts_outputs[eqn.outvars[0]] = prev_eqn.replace(
            params={
                "shape": eqn.params["shape"],
                "broadcast_dimensions": tuple(
                    eqn.params["broadcast_dimensions"][d]
                    for d in prev_eqn.params["broadcast_dimensions"]
                ),
            },
            outvars=eqn.outvars,
        )
      else:
        broadcasts_outputs[eqn.outvars[0]] = eqn
      if eqn.outvars[0] in closed_jaxpr.jaxpr.outvars:
        # We must preserve output equations
        eqns.append(broadcasts_outputs[eqn.outvars[0]])
    else:
      for v in eqn.invars:
        if not isinstance(v, jax.core.Literal) and v in broadcasts_outputs:
          eqns.append(broadcasts_outputs[v])
      eqns.append(eqn)
  closed_jaxpr = ClosedJaxpr(
      jaxpr=closed_jaxpr.jaxpr.replace(eqns=eqns),
      consts=closed_jaxpr.consts
  )
  return to_jaxpr_or_closed_jaxpr(closed_jaxpr, jaxpr)
>>>>>>> aa608d00


#  _____            _     _             _   _
# |  __ \          (_)   | |           | | (_)
# | |__) |___  __ _ _ ___| |_ _ __ __ _| |_ _  ___  _ __  ___
# |  _  // _ \/ _` | / __| __| '__/ _` | __| |/ _ \| '_ \/ __|
# | | \ \  __/ (_| | \__ \ |_| | | (_| | |_| | (_) | | | \__ \
# |_|  \_\___|\__, |_|___/\__|_|  \__,_|\__|_|\___/|_| |_|___/
#              __/ |
#             |___/


def _dense(x: chex.Array, params: Sequence[chex.Array]) -> chex.Array:
  """Example of a dense layer function."""
  w, *opt_b = params
  y = jnp.matmul(x, w)
  return y if not opt_b else y + opt_b[0]


def _dense_parameter_extractor(
    eqns: Sequence[JaxprEqn],
) -> Mapping[str, Any]:
  """Extracts all parameters from the conv_general_dilated operator."""
  for eqn in eqns:
    if eqn.primitive.name == "dot_general":
      return dict(**eqn.params)
  assert False


def _make_dense_pattern(
    with_bias: bool,
    in_dim: int = 13,
    out_dim: int = 7,
) -> GraphPattern:
  x_shape = [2, in_dim]
  p_shapes = ([[in_dim, out_dim], [out_dim]] if with_bias else
              [[in_dim, out_dim]])
  return GraphPattern(
      name="dense_with_bias" if with_bias else "dense_no_bias",
      tag_primitive=tags.dense,
      compute_func=_dense,
      parameters_extractor_func=_dense_parameter_extractor,
      example_args=[np.zeros(x_shape), [np.zeros(s) for s in p_shapes]],
  )


def _conv2d(x: chex.Array, params: Sequence[chex.Array]) -> chex.Array:
  """Example of a conv2d layer function."""
  w = params[0]
  y = jax.lax.conv_general_dilated(
      x,
      w,
      window_strides=(2, 2),
      padding="SAME",
      dimension_numbers=("NHWC", "HWIO", "NHWC"))
  if len(params) == 1:
    # No bias
    return y
  # Add bias
  return y + params[1][None, None, None]


def _conv2d_parameter_extractor(
    eqns: Sequence[JaxprEqn],
) -> Mapping[str, Any]:
  """Extracts all parameters from the conv_general_dilated operator."""
  for eqn in eqns:
    if eqn.primitive.name == "conv_general_dilated":
      return dict(**eqn.params)
  assert False


def _make_conv2d_pattern(
    with_bias: bool,
) -> GraphPattern:
  x_shape = [2, 8, 8, 5]
  p_shapes = ([[3, 3, 5, 4], [4]] if with_bias else
              [[3, 3, 5, 4]])
  return GraphPattern(
      name="conv2d_with_bias" if with_bias else "conv2d_no_bias",
      tag_primitive=tags.conv2d,
      compute_func=_conv2d,
      parameters_extractor_func=_conv2d_parameter_extractor,
      example_args=[np.zeros(x_shape), [np.zeros(s) for s in p_shapes]],
  )


def _scale_and_shift(
    x: chex.Array,
    params: Sequence[chex.Array],
    has_scale: bool,
    has_shift: bool,
) -> chex.Array:
  """Example of a scale and shift function."""
  if has_scale and has_shift:
    scale, shift = params
    return x * scale + shift
  elif has_scale:
    [scale] = params
    return x * scale
  elif has_shift:
    [shift] = params
    return x + shift
  else:
    raise ValueError("You must have either `has_scale` or `has_shift` set "
                     "to True.")


def _make_scale_and_shift_pattern(
    broadcast_ndim: int,
    has_scale: bool,
    has_shift: bool,
    p_dim: int = 13,
) -> GraphPattern:
  """Creates a scale and shift graph pattern."""
  assert broadcast_ndim >= 0
  assert has_scale or has_shift
  x_shape = [i + 2 for i in range(broadcast_ndim)] + [p_dim]
  p_shapes = [[p_dim], [p_dim]] if (has_scale and has_shift) else [[p_dim]]
  if has_scale and has_shift:
    name = f"scale_and_shift_broadcast_{broadcast_ndim}"
  elif has_scale:
    name = f"scale_only_broadcast_{broadcast_ndim}"
  elif has_shift:
    name = f"shift_only_broadcast_{broadcast_ndim}"
  else:
    raise ValueError("Unreachable.")
  return GraphPattern(
      name=name,
      tag_primitive=tags.scale_and_shift,
      compute_func=functools.partial(
          _scale_and_shift, has_scale=has_scale, has_shift=has_shift),
      parameters_extractor_func=
      lambda jaxpr: dict(has_scale=has_scale, has_shift=has_shift),
      example_args=[np.zeros(x_shape), [np.zeros(s) for s in p_shapes]],
  )


def _normalization_haiku(
    inputs: Sequence[chex.Array],
    params: Sequence[chex.Array],
    has_scale: bool,
    has_shift: bool,
) -> chex.Array:
  """Example of normalization as is defined in Haiku."""
  if len(params) not in (1, 2):
    raise ValueError("The inputs to the `normalization_haiku` computation must "
                     f"have either 1 or 2 parameters, but got {len(params)}.")
  [inputs, rsqrt_var] = inputs
  inv = params[0] * rsqrt_var if has_scale else rsqrt_var
  outputs = inputs * inv
  return outputs + params[-1] if has_shift else outputs


def _normalization_haiku_preprocessor(
    in_vars: Vars,
    make_var_func: MakeVarFunc,
) -> Tuple[Vars, JaxprEqns]:
  """Preprocesses the inputs to a Haiku normalization layer.

  The standard ``scale_and_shift`` represents the following canonical
  computation:
    y = x * scale + shift
  Normalization performs a similar computation, where the `normalized_x` below
  represents the standard ``x`` input to ``scale_and_shift``:
    normalized_x = (x - m) / sqrt(var(x) + eps)
    y = normalized_x * scale + shift
  Each ``layer_tag`` represents a specific computation and hence it expects its
  inputs to be in canonical form. For ``scale_and_shift`` the input must be
  the array that gets multiplied by the ``scale`` before the ``shift`` addition
  as shown above. However, Haiku performs normalization slightly out of order:
    y = [(x - m) * scale] / sqrt(var(x) + eps) + shift
  As a result, in the Jax computation graph the canonical input (normalized_x)
  does not exist, because of the ordering of the multiplication and division.
  To remedy this we have to add this additional function, which to be able to
  compute from the variables in the Haiku normalization computation, the
  canonical input to ``scale_and_shift`` tag.

  Args:
    in_vars: The input variables to the pattern.
    make_var_func: A function to create correctly new variables.

  Returns:
    The canonical input to ``scale_and_shift`` pattern.
  """
  [in_var, rsqrt_var, *param_vars] = in_vars
  # The equation below corresponds to the computation:
  # normalized_inputs = inputs * rsqrt_var
  normalized_inputs_var = make_var_func(in_var.aval)
  normalized_inputs_eqn = jax.core.new_jaxpr_eqn(
      invars=[in_var, rsqrt_var],
      outvars=[normalized_inputs_var],
      primitive=jax.lax.mul_p,
      params=dict(),
      effects=set(),
  )
  return (normalized_inputs_var, *param_vars), [normalized_inputs_eqn]


def _make_normalization_haiku_pattern(
    broadcast_ndim: int,
    p_dim: int = 13,
):
  assert broadcast_ndim >= 0
  x_shape = [i + 2 for i in range(broadcast_ndim)] + [p_dim]
  return GraphPattern(
      name=f"normalization_haiku_broadcast_{broadcast_ndim}",
      tag_primitive=tags.scale_and_shift,
      compute_func=functools.partial(_normalization_haiku,
                                     has_scale=True, has_shift=True),
      parameters_extractor_func=
      lambda jaxpr: dict(has_scale=True, has_shift=True),
      example_args=[[np.zeros(x_shape), np.zeros(x_shape)],
                    [np.zeros([p_dim]), np.zeros([p_dim])]],
      in_values_preprocessor=_normalization_haiku_preprocessor
  )


DEFAULT_GRAPH_PATTERNS = (
    _make_dense_pattern(True),
    _make_dense_pattern(False),
    _make_conv2d_pattern(True),
    _make_conv2d_pattern(False),
    _make_scale_and_shift_pattern(1, True, True),
    _make_scale_and_shift_pattern(0, True, True),
    _make_normalization_haiku_pattern(1),
    _make_normalization_haiku_pattern(0),
    _make_scale_and_shift_pattern(1, True, False),
    _make_scale_and_shift_pattern(0, True, False),
    _make_scale_and_shift_pattern(1, False, True),
    _make_scale_and_shift_pattern(0, False, True),
)


class TagLocation:
  """Represents a tag location inside a function graph."""

  def __init__(
      self,
      tag_eqn: JaxprEqn,
      base_name: str,
      parent_equations: Sequence[Tuple[JaxprEqn, int]] = (),
  ):
    # assert isinstance(tag_eqn.primitive, tags.LayerTag)
    self.tag_eqn = tag_eqn
    self.base_name = base_name
    self.parent_equations = list(parent_equations)

  @property
  def full_name(self) -> str:
    """The full name of the tag location."""
    prefix = ""
    param_vars = self.bottom_level_parameters
    for eqn, n in reversed(self.parent_equations):
      assert eqn.primitive.name in HIGHER_ORDER_NAMES
      # Prefix for this higher order primitive
      prefix = prefix + f"{eqn.primitive.name}_{n}/"
      if eqn.primitive.name == "cond":
        raise NotImplementedError()
      elif eqn.primitive.name == "scan":
        p_indexes = [eqn.params["jaxpr"].jaxpr.invars.index(p)
                     for p in param_vars]
        checks = [pi < eqn.params["num_consts"] for pi in p_indexes]
        if not (all(checks) or all(not ci for ci in checks)):
          raise ValueError("Parameters inside scan of the same tag are not both"
                           " carry or const.")
        if all(checks):
          prefix = prefix + "const/"
        else:
          prefix = prefix + "carry/"
      elif eqn.primitive.name == "while":
        p_indexes = [eqn.params["body_jaxpr"].jaxpr.invars.index(p)
                     for p in param_vars]
      elif eqn.primitive.name in ("xla_call", "xla_pmap"):
        p_indexes = [eqn.params["call_jaxpr"].invars.index(p)
                     for p in param_vars]
      else:
        raise NotImplementedError()
      param_vars = [eqn.invars[pi] for pi in p_indexes]
    return prefix + self.base_name

  @property
  def bottom_level_parameters(self) -> Vars:
    """The bottom level variables of the tag location."""
    return self.tag_eqn.primitive.split_all_inputs(self.tag_eqn.invars)[2]  # pytype:disable=attribute-error

  @property
  def top_level_parameters(self) -> Vars:
    """The top level parameter variables of the tag location."""
    param_vars = self.bottom_level_parameters
    for eqn, _ in reversed(self.parent_equations):
      assert eqn.primitive.name in HIGHER_ORDER_NAMES
      if eqn.primitive.name == "cond":
        raise NotImplementedError()
      elif eqn.primitive.name == "scan":
        invars = eqn.params["jaxpr"].jaxpr.invars
      elif eqn.primitive.name == "while":
        invars = eqn.params["body_jaxpr"].jaxpr.invars
      elif eqn.primitive.name in ("xla_call", "xla_pmap"):
        invars = eqn.params["call_jaxpr"].invars
      else:
        raise NotImplementedError()
      p_indexes = [invars.index(p) for p in param_vars]
      param_vars = [eqn.invars[pi] for pi in p_indexes]
    return param_vars

  def add_parent_eqn(self, eqn: JaxprEqn, counter: int):
    assert eqn.primitive.name in HIGHER_ORDER_NAMES
    self.parent_equations.append((eqn, counter))


class TaggedFunction:
  """Represents a function that has been processed and auto tagged."""

  def __init__(
      self,
      func_graph: JaxprGraph,
      tag_locations: Sequence[TagLocation],
  ):
    self._func_graph = func_graph
    self._tag_locations = tag_locations
    self._flat_func = jax.core.jaxpr_as_fun(func_graph.closed_jaxpr)
    self._param_labels = self._compute_parameter_labels()

  def __call__(self, *args, **kwargs):
    flat_args = jax.tree_util.tree_leaves(args)
    flat_output = self._flat_func(*flat_args)
    return jax.tree_util.tree_unflatten(self._func_graph.out_tree, flat_output)

  def _compute_parameter_labels(self) -> Mapping[Var, Sequence[str]]:
    # Collect all registration for every tagged parameter
    tagged_params = {}
    for tag_l in self._tag_locations:
      for p in tag_l.top_level_parameters:
        assert p in self._func_graph.params_vars
        if p not in tagged_params:
          tagged_params[p] = []
        tagged_params[p].append(tag_l.full_name)
    return tagged_params

  def print_parameter_tags(self):
    """Prints all the parameter registrations."""
    # Print all tag parameter registrations
    labels = ["|".join(self._param_labels.get(p, ["Orphan"]))
              for p in self._func_graph.params_vars]
    logging.info("=" * 50)
    logging.info("Graph parameter registrations:")
    logging.info(pprint.pformat(jax.tree_util.tree_unflatten(
        self._func_graph.params_tree, labels)))
    logging.info("=" * 50)

  def check_multiple_registrations(self):
    for p in self._func_graph.params_vars:
      if len(self._param_labels[p]) > 1:
        raise ValueError(f"Parameter {p} has been registered to multiple tags: "
                         f"{self._param_labels[p]}.")


def _auto_register_tags(
    graph: JaxprGraph,
    graph_matcher_rules: GraphMatcherComparator,
    graph_patterns: Sequence[GraphPattern],
    register_orphans: bool,
    register_only_until_losses: bool,
) -> Tuple[JaxprGraph, Sequence[TagLocation]]:
  """Internal function for automatic registration of layer tags."""
  higher_counters = {
      "cond": 0,
      "while": 0,
      "scan": 0,
      "xla_call": 0,
      "xla_pmap": 0,
    }

  # Extract the sub-graph that leads to losses
  if register_only_until_losses:
    eqns_for_registration = []
    sub_graph_vars = set()
    for eqn in reversed(graph.jaxpr.eqns):
      if (eqn in graph.losses_eqns or
          any(v in sub_graph_vars for v in eqn.outvars)):
        eqns_for_registration.append(eqn)
        sub_graph_vars.update(
            v for v in eqn.invars if not isinstance(v, jax.core.Literal))
    eqns_for_registration = eqns_for_registration[::-1]
  else:
    eqns_for_registration = graph.jaxpr.eqns

  # Process all higher order primitives
  eqns = []
  tag_locations = []
  for eqn in graph.jaxpr.eqns:
    if (eqn not in eqns_for_registration or
        eqn.primitive.name not in HIGHER_ORDER_NAMES):
      eqns.append(eqn)
      continue

    eqn_name = eqn.primitive.name
    if eqn_name == "cond":
      sub_jaxprs = eqn.params["branches"]
    elif eqn_name == "while":
      sub_jaxprs = [eqn.params["body_jaxpr"]]
    elif eqn_name == "scan":
      sub_jaxprs = [eqn.params["jaxpr"]]
    elif eqn_name in ("xla_call", "xla_pmap"):
      sub_jaxprs = [eqn.params["call_jaxpr"]]
    else:
      raise NotImplementedError()

    final_jaxprs = []
    final_tag_locations = []
    for original_jaxpr in sub_jaxprs:
      sub_jaxpr = to_closed_jaxpr(original_jaxpr)
      params_vars = []
      for out_v, in_v in zip(eqn.invars, sub_jaxpr.jaxpr.invars):
        if out_v in graph.params_vars:
          params_vars.append(in_v)
      sub_graph, sub_tag_locations = _auto_register_tags(
          graph=JaxprGraph(
              name=graph.name + f"_{eqn_name}",
              closed_jaxpr=sub_jaxpr,
              params_tree=jax.tree_util.tree_structure(params_vars),
              params_vars=params_vars,
              out_tree=jax.tree_util.tree_structure(sub_jaxpr.jaxpr.outvars),
              tag_ctor=None,
          ),
          graph_matcher_rules=graph_matcher_rules,
          graph_patterns=graph_patterns,
          register_orphans=False,
          register_only_until_losses=False,
      )
      final_jaxprs.append(
          to_jaxpr_or_closed_jaxpr(sub_graph.closed_jaxpr, original_jaxpr))
      final_tag_locations.append(sub_tag_locations)

    if eqn_name == "cond":
      # TODO(botev): We need to check each branch has identical registrations
      raise NotImplementedError()
    else:
      # Extract the sub jaxpr parameter tag registrations and input vars
      [sub_tag_locations] = final_tag_locations  # pylint:disable=unbalanced-tuple-unpacking

    # Update the jaxpr parameter in the equation
    eqn_params = dict(**eqn.params)
    if eqn_name == "cond":
      eqn_params["branches"] = final_jaxprs
    elif eqn_name == "while":
      [eqn_params["body_jaxpr"]] = final_jaxprs  # pylint:disable=unbalanced-tuple-unpacking
    elif eqn_name == "scan":
      [eqn_params["jaxpr"]] = final_jaxprs  # pylint:disable=unbalanced-tuple-unpacking
    elif eqn_name in ("xla_call", "xla_pmap"):
      [eqn_params["call_jaxpr"]] = final_jaxprs  # pylint:disable=unbalanced-tuple-unpacking
    else:
      raise NotImplementedError()

    eqns.append(eqn.replace(params=eqn_params))
    del sub_graph, final_jaxprs, final_tag_locations

    # Insert the sub-registrations into the tagged_params
    for tag_l in sub_tag_locations:
      tag_l.add_parent_eqn(eqns[-1], higher_counters[eqn_name])
      higher_counters[eqn_name] = higher_counters[eqn_name] + 1
      tag_locations.append(tag_l)

  # Make a new graph with the replaced higher order equations
  mid_graph = JaxprGraph(
      name=graph.name,
      closed_jaxpr=ClosedJaxpr(
          jaxpr=graph.jaxpr.replace(eqns=eqns),
          consts=graph.consts,
      ),
      params_tree=graph.params_tree,
      params_vars=graph.params_vars,
      out_tree=graph.out_tree,
      tag_ctor=None,
  )
  del graph

  # Find matches
  manual_registrations, matches = find_layer_tags_and_patterns(
      graph=mid_graph,
      eqns_for_patterns=eqns_for_registration,
      graph_matcher_rules=graph_matcher_rules,
      graph_patterns=graph_patterns
  )

  tagged_params = set()
  # Automatically detected registrations in higher order primitives
  for tag_l in tag_locations:
    for p in tag_l.top_level_parameters:
      tagged_params.add(p)

  # Manual registrations
  for manual_eqn in manual_registrations:
    assert isinstance(manual_eqn.primitive, tags.LayerTag)
    for p in manual_eqn.primitive.split_all_inputs(manual_eqn.invars)[2]:
      tagged_params.add(p)

  # Automatically detect registrations
  for match in matches.values():
    for p in match.param_graph_variables:
      tagged_params.add(p)

  # Create the Jaxpr with all the tag registrations
  make_var_func = jax.core.gensym([mid_graph.jaxpr])
  eqns = list()
  env = {}
  pattern_counters = {}

  if register_orphans:
    for param in mid_graph.params_vars:
      if param not in tagged_params:
        orphan_p = make_var_func(param.aval)
        eqns.append(jax.core.new_jaxpr_eqn(
            invars=[param],
            outvars=[orphan_p],
            primitive=tags.generic,
            params={},
            effects=set(),
        ))
        env[param] = orphan_p
        tag_locations.append(TagLocation(eqns[-1], "Orphan"))

  for eqn in mid_graph.jaxpr.eqns:
    invars = [env.get(v, v) if isinstance(v, Var) else v
              for v in eqn.invars]
    eqns.append(eqn.replace(invars=invars))

    if isinstance(eqn.primitive, tags.LayerTag):
      # Mark manual registrations
      tag_name = eqn.primitive.name
      n = pattern_counters.get(tag_name, 0)
      pattern_counters[tag_name] = n + 1
      tag_locations.append(TagLocation(eqn, f"Manual[{tag_name}_{n}]"))

    for var in eqn.outvars:
      # Check if this is a match of a graph pattern
      match = matches.get(var)
      if match is not None:
        for additional_eqn in match.create_eqn(env, make_var_func):
          eqns.append(additional_eqn)

        # Mark automatic registration
        tag_name = eqns[-1].primitive.name
        n = pattern_counters.get(tag_name, 0)
        pattern_counters[tag_name] = n + 1
        tag_locations.append(TagLocation(eqns[-1], f"Auto[{tag_name}_{n}]"))

  final_outvars = [env.get(v, v) if isinstance(v, Var) else v
                   for v in mid_graph.jaxpr.outvars]
  final_graph = JaxprGraph(
      name=mid_graph.name,
      closed_jaxpr=ClosedJaxpr(
          jaxpr=mid_graph.jaxpr.replace(eqns=eqns, outvars=final_outvars),
          consts=mid_graph.closed_jaxpr.consts
      ),
      params_tree=mid_graph.params_tree,
      params_vars=mid_graph.params_vars,
      out_tree=mid_graph.out_tree,
      tag_ctor=None,
  )
  return final_graph, tag_locations


def auto_register_tags(
    func: utils.Func,
    func_args: utils.FuncArgs,
    params_index: int = 0,
    register_only_generic: bool = False,
    compute_only_loss_tags: bool = True,
    patterns_to_skip: Sequence[str] = (),
    allow_multiple_registrations: bool = False,
    graph_matcher_rules: GraphMatcherComparator = GraphMatcherComparator(),
    graph_patterns: Sequence[GraphPattern] = DEFAULT_GRAPH_PATTERNS,
) -> TaggedFunction:
  """Transforms the function by automatically registering layer tags.

  Args:
    func: The original function to transform.
    func_args: Example arguments to ``func`` which to be used for tracing it.
    params_index: Specifies, which inputs to the function are to be considered
      a parameter variable. Specifically - ``inputs[params_index]``.
    register_only_generic: If ``True`` registers all parameters not already in a
      layer tag with a generic tag, effectively ignoring ``graph_patterns``.
    compute_only_loss_tags: If set to ``True`` (default) the resulting function
      will only compute the loss tags in ``func``, not its full computation and
      actual output.
    patterns_to_skip: The names of any patterns from the provided list, which to
      be skipped/not used during the pattern matching.
    allow_multiple_registrations: Whether to raise an error if a parameter is
      registered with more than one layer tag.
    graph_matcher_rules: A :class:`~GraphMatcherRules` instance, which is used
      for determining equivalence of individual Jax primitives.
    graph_patterns: A sequence of :class:`~GraphPattern` objects, which contain
      all patterns to use, in order of precedence, which to try to find in the
      graph before registering a parameter with a generic layer tag.
  Returns:
    A transformed function as described above.
  """
  graph = make_jax_graph(
      func=func,
      func_args=func_args,
      params_index=params_index,
      name="main",
      compute_only_loss_tags=compute_only_loss_tags,
      clean_broadcasts=True,
  )

  patterns = () if register_only_generic else  tuple(
      pattern for pattern in graph_patterns
      if pattern.name not in patterns_to_skip)
<<<<<<< HEAD
  manual, matches = find_layer_tags_and_patterns(
      sub_graph, patterns, graph_matcher_rules)

  tagged_params = {}
  pattern_counters = {}
  # Manual registrations
  for manual_eqn in manual:
    assert isinstance(manual_eqn.primitive, tags.LayerTag)
    n = pattern_counters.get(manual_eqn.primitive.name, 0)
    pattern_counters[manual_eqn.primitive.name] = n + 1
    for p in manual_eqn.primitive.split_all_inputs(manual_eqn.invars)[2]:
      assert p in sub_graph.params_vars
      tag_str = f"Manual[{manual_eqn.primitive.name}_{n}]"
      if p in tagged_params:
        if not allow_multiple_registrations:
          raise ValueError(f"Parameter {p} has been registered manually more "
                           f"than once - {tagged_params[p]} and {tag_str}, but "
                           f"`allow_multiple_registrations=False`.")
        tag_str = f"{tagged_params[p]}|{tag_str}"
      tagged_params[p] = tag_str
  # Automatically detect registrations
  for pattern, variables_map, _ in matches.values():
    n = pattern_counters.get(pattern.name, 0)
    pattern_counters[pattern.name] = n + 1
    for pattern_p in pattern.graph.params_vars:
      p = variables_map[pattern_p]
      assert p in sub_graph.params_vars
      tag_str = f"Auto[{pattern.name}_{n}]"
      if p in tagged_params:
        if not allow_multiple_registrations:
          raise ValueError(f"Parameter {p} has been matched a second time - "
                           f"{tagged_params[p]} and {tag_str}, but "
                           f"`allow_multiple_registrations=False`.")
        tag_str = f"{tagged_params[p]}|{tag_str}"
      tagged_params[p] = tag_str

  params_labels = [tagged_params.get(p, "Orphan") for p in graph.params_vars]
  logging.info("=" * 50)
  logging.info("Graph parameter registrations:")
  logging.info(pprint.pformat(
      jax.tree_util.tree_unflatten(graph.params_tree, params_labels)))
  logging.info("=" * 50)

  # Construct a function with all of the extra tag registrations
  @functools.wraps(func)
  def wrapped_auto_registered(*args: Any) -> Any:
    flat_args, _ = jax.tree_util.tree_flatten(args)
    # Mapping from variable -> value
    env = {}

    read = functools.partial(read_env, env)
    write = functools.partial(write_env, env)

    def tag(var):
      match = matches.get(var)
      if match is not None:
        pattern_, variables_map_, match_eqns_ = match
        values_map = {k: read(variables_map_[k]) for k in variables_map_}
        val = pattern_.tag_ctor(match_eqns_, values_map)
        env[var] = val
=======
  func_graph, tagged_locations = _auto_register_tags(
      graph=graph,
      graph_matcher_rules=graph_matcher_rules,
      graph_patterns=patterns,
      register_orphans=True,
      register_only_until_losses=True
  )
>>>>>>> aa608d00

  func = TaggedFunction(
      func_graph=func_graph,
      tag_locations=tagged_locations,
  )
  func.print_parameter_tags()

<<<<<<< HEAD
    # Register any orphan parameters as generic
    for param in graph.params_vars:
      if param not in tagged_params:
        write(param, tags.register_generic(read(param)))

    # Set the correct output variables
    if compute_only_loss_tags:
      output_vars = []
      for eqn in graph.losses_eqns:
        # Do not include any dropped variables as they are always mapped to
        # the same value.
        output_vars.append(
            [v for v in eqn.outvars if not isinstance(v, jax.core.DropVar)])
      output_vars, out_tree = jax.tree_util.tree_flatten(output_vars)
    else:
      output_vars = graph.jaxpr.outvars
      out_tree = graph.out_tree

    # Loop through equations and evaluate primitives using `bind`
    losses_evaluated = 0
    for eqn in graph.jaxpr.eqns:
      out = eqn.outvars if eqn.primitive.multiple_results else eqn.outvars[0]
      write(out, eval_jaxpr_eqn(eqn, read(eqn.invars)))
      jax_util.safe_map(tag, eqn.outvars)

      # If we want to output only tagged losses
      if isinstance(eqn.primitive, tags.LossTag):
        losses_evaluated += 1
      if compute_only_loss_tags and len(graph.losses_eqns) == losses_evaluated:
        break

    outputs = read(output_vars)
    return jax.tree_util.tree_unflatten(out_tree, outputs)
  return wrapped_auto_registered
=======
  if not allow_multiple_registrations:
    func.check_multiple_registrations()

  return func
>>>>>>> aa608d00
<|MERGE_RESOLUTION|>--- conflicted
+++ resolved
@@ -223,79 +223,6 @@
     outvars: The output variables of the underlying :class:`jax.core.Jaxpr` part
       of ``self.closed_jaxpr``.
   """
-<<<<<<< HEAD
-
-  def __init__(
-      self,
-      name: str,
-      jaxpr: core.Jaxpr,
-      consts: Sequence[Any],
-      params_vars: Sequence[core.Var],
-      params_tree: utils.PyTreeDef,
-      out_tree: utils.PyTreeDef,
-      tag_ctor: Optional[TagCtor],
-  ):
-    """Initializes the instance.
-
-    Args:
-      name: The name for this Jaxpr graph.
-      jaxpr: The original Jaxpr that is being wrapped.
-      consts: The constants needed for evaluation of the raw Jaxpr.
-      params_vars: A flat list of all of the abstract parameter variables.
-      params_tree: The PyTree structure of the parameter variables.
-      out_tree: The PyTree structure of the outputs of the Jaxpr function.
-      tag_ctor: This is an optional attribute, that defines if this is used
-        during automatic layer tag registration, how to construct the
-        corresponding layer tag primitive from the subgraph matching this
-        pattern.
-    """
-    self.name = name
-    self.jaxpr = jaxpr
-    self.params_vars = list(params_vars)
-    self.params_tree = params_tree
-    self.out_tree = out_tree
-    self.consts = list(consts)
-    self.tag_ctor = tag_ctor
-    self.losses_eqns = tuple(
-        eqn for eqn in jaxpr.eqns if isinstance(eqn.primitive, tags.LossTag))
-    self.var_to_creation_op = immutabledict.immutabledict(
-        sum(([(var, eqn) for var in eqn.outvars] for eqn in jaxpr.eqns), []))
-
-  def __repr__(self):
-    return (f"{self.__class__.__name__}({self.name!r}, "
-            f"{self.jaxpr!r}, {self.consts!r}, {self.params_vars!r}, "
-            f"{self.params_tree!r}, {self.out_tree!r}, {self.tag_ctor!r})")
-
-  @property
-  def outvars(self) -> Sequence[core.Atom]:
-    """A sequence of all of the output variables of the Jaxpr graph."""
-    return self.jaxpr.outvars
-
-  def ancestors_sub_graph(self, eqns: Iterable[core.JaxprEqn]) -> "JaxprGraph":
-    """Constructs a subgraph of all the ancestors(self-inclusive) of ``eqns``."""
-    sub_graph_eqns = []
-    sub_graph_vars = set()
-    for eqn in reversed(self.jaxpr.eqns):
-      if eqn in eqns or any(v in sub_graph_vars for v in eqn.outvars):
-        sub_graph_eqns.append(eqn)
-        sub_graph_vars.update(
-            v for v in eqn.invars if not isinstance(v, core.Literal))
-    outvars, out_tree = jax.tree_util.tree_flatten(tuple(
-        eqn.outvars for eqn in self.losses_eqns))
-    return JaxprGraph(
-        name="sub_" + self.name,
-        jaxpr=core.Jaxpr(
-            constvars=self.jaxpr.constvars,
-            invars=self.jaxpr.invars,
-            outvars=outvars,
-            eqns=tuple(reversed(sub_graph_eqns))
-        ),
-        consts=self.consts,
-        params_vars=self.params_vars,
-        params_tree=self.params_tree,
-        out_tree=out_tree,
-        tag_ctor=self.tag_ctor
-=======
   name: str
   closed_jaxpr: ClosedJaxpr
   params_tree: chex.PyTreeDef
@@ -316,7 +243,6 @@
     var_to_creation_op = immutabledict.immutabledict(
         sum(([(var, eqn) for var in eqn.outvars]
              for eqn in self.jaxpr.eqns), [])
->>>>>>> aa608d00
     )
     registered_tags = []
     for eqn in self.jaxpr.eqns:
@@ -399,10 +325,6 @@
 ) -> JaxprGraph:
   """Creates a :class:`~JaxGraph` instance from the provided function and arguments."""
   in_tree = jax.tree_util.tree_structure(func_args)
-<<<<<<< HEAD
-  typed_jaxpr, out_shapes = jax.make_jaxpr(func, return_shape=True)(*func_args)
-  in_vars = jax.tree_util.tree_unflatten(in_tree, typed_jaxpr.jaxpr.invars)
-=======
   closed_jaxpr, out_shapes = jax.make_jaxpr(func, return_shape=True)(*func_args)
 
   if compute_only_loss_tags:
@@ -443,7 +365,6 @@
   if clean_broadcasts:
     closed_jaxpr: ClosedJaxpr = merge_broadcasts_jaxpr(closed_jaxpr)  # pytype:disable=annotation-type-mismatch
   in_vars = jax.tree_util.tree_unflatten(in_tree, closed_jaxpr.jaxpr.invars)
->>>>>>> aa608d00
   if isinstance(params_index, int):
     params_vars = in_vars[params_index]
   else:
@@ -453,10 +374,7 @@
       name=name,
       closed_jaxpr=closed_jaxpr,
       params_tree=params_tree,
-<<<<<<< HEAD
-=======
       params_vars=params_vars,
->>>>>>> aa608d00
       out_tree=jax.tree_util.tree_structure(out_shapes),
       tag_ctor=tag_ctor
   )
@@ -512,11 +430,6 @@
   def graph(self) -> JaxprGraph:
     """A :class:`JaxprGraph` representation of the pattern."""
     if self._graph is None:
-<<<<<<< HEAD
-      jnp_args = jax.tree_util.tree_map(jnp.asarray, self._example_args)
-      self._graph = make_jax_graph(
-          broadcast_merger(self._compute_func), jnp_args, 1, self._name)
-=======
       jnp_args = jax.tree_util.tree_map(jnp.asarray, self.example_args)
       graph = make_jax_graph(
           func=self.compute_func,
@@ -527,7 +440,6 @@
           clean_broadcasts=True,
       )
       object.__setattr__(self, "_graph", graph)
->>>>>>> aa608d00
     return self._graph
 
   def tag_ctor(
@@ -881,11 +793,7 @@
   """Reads from the variable-to-array environment during tracing."""
   if isinstance(var, (list, tuple)):
     return jax.tree_util.tree_map(lambda x: read_env(env, x), var)
-<<<<<<< HEAD
-  elif isinstance(var, core.Literal):
-=======
   elif isinstance(var, jax.core.Literal):
->>>>>>> aa608d00
     # Literals are values baked into the Jaxpr
     return var.val
   elif isinstance(var, Var):
@@ -906,11 +814,7 @@
     if not isinstance(val, list):
       val = [val]
     return jax.tree_util.tree_map(lambda x, y: write_env(env, x, y), var, val)
-<<<<<<< HEAD
-  elif isinstance(var, (core.Literal, core.Var)):
-=======
   elif isinstance(var, (jax.core.Literal, Var)):
->>>>>>> aa608d00
     env[var] = val
   else:
     raise NotImplementedError()
@@ -986,82 +890,6 @@
 
   if dependants:
     raise ValueError("Something went wrong with the dead code elimination.")
-<<<<<<< HEAD
-  return reversed(eqns)
-
-
-def broadcast_merger(f: utils.Func) -> utils.Func:
-  """Transforms ``f`` by merging any consecutive broadcasts in its Jaxpr."""
-
-  def read_with_delayed_evaluation(env, var):
-    if isinstance(var, (list, tuple)):
-      return jax.tree_util.tree_map(lambda x: read_with_delayed_evaluation(env, x), var)
-    elif isinstance(var, core.Literal):
-      # Literals are values baked into the Jaxpr
-      return var.val
-    elif isinstance(var, core.Var):
-      r = env[var]
-      if isinstance(r, (jnp.ndarray, np.ndarray)):
-        return r
-      elif isinstance(r, Callable):
-        y = r()
-        if isinstance(y, list):
-          assert len(y) == 1
-          y = y[0]
-        assert isinstance(y, jnp.ndarray)
-        env[var] = y
-        return y
-    raise NotImplementedError()
-
-  @functools.wraps(f)
-  def merged_func(*func_args: Any) -> Any:
-    typed_jaxpr, out_avals = jax.make_jaxpr(f, return_shape=True)(*func_args)
-    out_tree = jax.tree_util.tree_structure(out_avals)
-    jaxpr, consts = typed_jaxpr.jaxpr, typed_jaxpr.literals
-
-    # Mapping from variable -> value
-    env = {}
-    read = functools.partial(read_with_delayed_evaluation, env)
-    write = functools.partial(write_env, env)
-
-    # Bind args and consts to environment
-    flat_args = jax.tree_util.tree_flatten(func_args)[0]
-    write(jaxpr.invars, flat_args)
-    write(jaxpr.constvars, consts)
-
-    # Bind args and consts to environment
-    write(jaxpr.invars, flat_args)
-    write(jaxpr.constvars, consts)
-
-    # Loop through equations and evaluate primitives using `bind`
-    broadcasts_outputs = {}
-    for eqn in clean_jaxpr_eqns(jaxpr):
-      # We ignore broadcasting of constants
-      if (eqn.primitive.name == "broadcast_in_dim" and
-          not all(isinstance(v, core.Literal) for v in eqn.invars)):
-        if eqn.invars[0] in broadcasts_outputs:
-          x, dims = broadcasts_outputs[eqn.invars[0]]
-          kept_dims = eqn.params["broadcast_dimensions"]
-          kept_dims = [kept_dims[d] for d in dims]
-          # In order not to compute any un-needed broadcasting we instead put
-          # in a function for delayed evaluation.
-          write(eqn.outvars, [functools.partial(
-              lax.broadcast_in_dim, x, eqn.params["shape"], kept_dims)])
-          broadcasts_outputs[eqn.outvars[0]] = (x, kept_dims)
-        else:
-          input_values = read(eqn.invars)
-          # In order not to compute any un-needed broadcasting we instead put
-          # in a function for delayed evaluation.
-          write(eqn.outvars, [functools.partial(
-              eval_jaxpr_eqn, eqn, input_values)])
-          broadcasts_outputs[eqn.outvars[0]] = (
-              (input_values[0], eqn.params["broadcast_dimensions"]))
-      else:
-        write(eqn.outvars, eval_jaxpr_eqn(eqn, read(eqn.invars)))
-    return jax.tree_util.tree_unflatten(out_tree, read(jaxpr.outvars))
-
-  return merged_func
-=======
 
   closed_jaxpr = ClosedJaxpr(
       jaxpr=closed_jaxpr.jaxpr.replace(eqns=list(reversed(eqns))),
@@ -1111,7 +939,6 @@
       consts=closed_jaxpr.consts
   )
   return to_jaxpr_or_closed_jaxpr(closed_jaxpr, jaxpr)
->>>>>>> aa608d00
 
 
 #  _____            _     _             _   _
@@ -1723,68 +1550,6 @@
   patterns = () if register_only_generic else  tuple(
       pattern for pattern in graph_patterns
       if pattern.name not in patterns_to_skip)
-<<<<<<< HEAD
-  manual, matches = find_layer_tags_and_patterns(
-      sub_graph, patterns, graph_matcher_rules)
-
-  tagged_params = {}
-  pattern_counters = {}
-  # Manual registrations
-  for manual_eqn in manual:
-    assert isinstance(manual_eqn.primitive, tags.LayerTag)
-    n = pattern_counters.get(manual_eqn.primitive.name, 0)
-    pattern_counters[manual_eqn.primitive.name] = n + 1
-    for p in manual_eqn.primitive.split_all_inputs(manual_eqn.invars)[2]:
-      assert p in sub_graph.params_vars
-      tag_str = f"Manual[{manual_eqn.primitive.name}_{n}]"
-      if p in tagged_params:
-        if not allow_multiple_registrations:
-          raise ValueError(f"Parameter {p} has been registered manually more "
-                           f"than once - {tagged_params[p]} and {tag_str}, but "
-                           f"`allow_multiple_registrations=False`.")
-        tag_str = f"{tagged_params[p]}|{tag_str}"
-      tagged_params[p] = tag_str
-  # Automatically detect registrations
-  for pattern, variables_map, _ in matches.values():
-    n = pattern_counters.get(pattern.name, 0)
-    pattern_counters[pattern.name] = n + 1
-    for pattern_p in pattern.graph.params_vars:
-      p = variables_map[pattern_p]
-      assert p in sub_graph.params_vars
-      tag_str = f"Auto[{pattern.name}_{n}]"
-      if p in tagged_params:
-        if not allow_multiple_registrations:
-          raise ValueError(f"Parameter {p} has been matched a second time - "
-                           f"{tagged_params[p]} and {tag_str}, but "
-                           f"`allow_multiple_registrations=False`.")
-        tag_str = f"{tagged_params[p]}|{tag_str}"
-      tagged_params[p] = tag_str
-
-  params_labels = [tagged_params.get(p, "Orphan") for p in graph.params_vars]
-  logging.info("=" * 50)
-  logging.info("Graph parameter registrations:")
-  logging.info(pprint.pformat(
-      jax.tree_util.tree_unflatten(graph.params_tree, params_labels)))
-  logging.info("=" * 50)
-
-  # Construct a function with all of the extra tag registrations
-  @functools.wraps(func)
-  def wrapped_auto_registered(*args: Any) -> Any:
-    flat_args, _ = jax.tree_util.tree_flatten(args)
-    # Mapping from variable -> value
-    env = {}
-
-    read = functools.partial(read_env, env)
-    write = functools.partial(write_env, env)
-
-    def tag(var):
-      match = matches.get(var)
-      if match is not None:
-        pattern_, variables_map_, match_eqns_ = match
-        values_map = {k: read(variables_map_[k]) for k in variables_map_}
-        val = pattern_.tag_ctor(match_eqns_, values_map)
-        env[var] = val
-=======
   func_graph, tagged_locations = _auto_register_tags(
       graph=graph,
       graph_matcher_rules=graph_matcher_rules,
@@ -1792,7 +1557,6 @@
       register_orphans=True,
       register_only_until_losses=True
   )
->>>>>>> aa608d00
 
   func = TaggedFunction(
       func_graph=func_graph,
@@ -1800,44 +1564,7 @@
   )
   func.print_parameter_tags()
 
-<<<<<<< HEAD
-    # Register any orphan parameters as generic
-    for param in graph.params_vars:
-      if param not in tagged_params:
-        write(param, tags.register_generic(read(param)))
-
-    # Set the correct output variables
-    if compute_only_loss_tags:
-      output_vars = []
-      for eqn in graph.losses_eqns:
-        # Do not include any dropped variables as they are always mapped to
-        # the same value.
-        output_vars.append(
-            [v for v in eqn.outvars if not isinstance(v, jax.core.DropVar)])
-      output_vars, out_tree = jax.tree_util.tree_flatten(output_vars)
-    else:
-      output_vars = graph.jaxpr.outvars
-      out_tree = graph.out_tree
-
-    # Loop through equations and evaluate primitives using `bind`
-    losses_evaluated = 0
-    for eqn in graph.jaxpr.eqns:
-      out = eqn.outvars if eqn.primitive.multiple_results else eqn.outvars[0]
-      write(out, eval_jaxpr_eqn(eqn, read(eqn.invars)))
-      jax_util.safe_map(tag, eqn.outvars)
-
-      # If we want to output only tagged losses
-      if isinstance(eqn.primitive, tags.LossTag):
-        losses_evaluated += 1
-      if compute_only_loss_tags and len(graph.losses_eqns) == losses_evaluated:
-        break
-
-    outputs = read(output_vars)
-    return jax.tree_util.tree_unflatten(out_tree, outputs)
-  return wrapped_auto_registered
-=======
   if not allow_multiple_registrations:
     func.check_multiple_registrations()
 
-  return func
->>>>>>> aa608d00
+  return func