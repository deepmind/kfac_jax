# Copyright 2022 DeepMind Technologies Limited. All Rights Reserved.
#
# Licensed under the Apache License, Version 2.0 (the "License");
# you may not use this file except in compliance with the License.
# You may obtain a copy of the License at
#
#     http://www.apache.org/licenses/LICENSE-2.0
#
# Unless required by applicable law or agreed to in writing, software
# distributed under the License is distributed on an "AS IS" BASIS,
# WITHOUT WARRANTIES OR CONDITIONS OF ANY KIND, either express or implied.
# See the License for the specific language governing permissions and
# limitations under the License.

"""K-FAC optimizer."""

import functools
from typing import Callable, Iterator, Optional, Sequence, Any, Generic, Tuple, Union, Dict

import jax
from jax import lax
import jax.numpy as jnp
<<<<<<< HEAD
import optax

=======
>>>>>>> fcf115bc
from kfac_jax._src import curvature_estimator
from kfac_jax._src import utils
from typing_extensions import TypeAlias

# Types for annotation
Array = utils.Array
PRNGKey = utils.PRNGKey
Numeric = utils.Numeric
Params = utils.Params
Batch = utils.Batch
FuncState = Any
# FuncState = utils.FuncState
FuncAux = utils.FuncAux

OptimizerState: TypeAlias = "Optimizer.State"
ScheduleType = Union[Callable[[Numeric, Optional[Numeric]], Numeric],
                     Callable[[Numeric], Numeric]]
FuncArgsVariants = Union[
    Tuple[Params, Batch],
    Tuple[Params, FuncState, Batch],
    Tuple[Params, PRNGKey, Batch],
    Tuple[Params, FuncState, PRNGKey, Batch],
]
FuncOutputs = Union[
    Array,
    Tuple[Array, FuncState],
    Tuple[Array, FuncAux],
    Tuple[Array, Tuple[FuncState, FuncAux]],
]
ValueFunc = Callable[..., FuncOutputs]
ValueAndGradFunc = Callable[..., Tuple[FuncOutputs, Params]]
ReturnWithFuncState = Tuple[
    Params, OptimizerState, FuncState, Dict[str, Array]
]
ReturnWithoutFuncState = Tuple[
    Params, OptimizerState, Dict[str, Array]
]
ReturnEither = Union[ReturnWithFuncState, ReturnWithoutFuncState]


class Optimizer(utils.WithStagedMethods):
  """The K-FAC optimizer."""

  @utils.register_state_class
  class State(Generic[Params], utils.State):
    r"""Persistent state of the optimizer.

    Attributes:
      velocities: The update to the parameters from the previous step -
        :math:`\theta_t - \theta_{t-1}`.
      estimator_state: The persistent state for the curvature estimator.
      damping: When using damping adaptation, this will contain the current
        value.
      data_seen: The number of training cases that the optimizer has processed.
      step_counter: An integer giving the current step number :math:`t`.
    """
<<<<<<< HEAD
    optax_state: chex.ArrayTree
    velocities: utils.Params
=======
    velocities: Params
>>>>>>> fcf115bc
    estimator_state: curvature_estimator.BlockDiagonalCurvature.State
    damping: Optional[Array]
    data_seen: Numeric
    step_counter: Numeric

    @classmethod
    def from_dict(cls, dict_representation: Dict[str, Any]) -> OptimizerState:
      dict_representation["estimator_state"] = (
          curvature_estimator.BlockDiagonalCurvature.State.from_dict(
              dict_representation["estimator_state"]
          )
      )
      return cls(**dict_representation)

  def __init__(
      self,
      value_and_grad_func: ValueAndGradFunc,
      l2_reg: Numeric,
      value_func_has_aux: bool = False,
      value_func_has_state: bool = False,
      value_func_has_rng: bool = False,
      internal_optimizer = None,
      use_adaptive_learning_rate: bool = False,
      learning_rate_schedule: Optional[ScheduleType] = None,
      use_adaptive_momentum: bool = False,
      momentum_schedule: Optional[ScheduleType] = None,
      use_adaptive_damping: bool = False,
      damping_schedule: Optional[ScheduleType] = None,
      initial_damping: Optional[Numeric] = None,
      min_damping: Numeric = 1e-8,
      max_damping: Numeric = jnp.inf,
      include_damping_in_quad_change: bool = False,
      damping_adaptation_interval: int = 5,
      damping_adaptation_decay: Numeric = 0.9,
      damping_lower_threshold: Numeric = 0.25,
      damping_upper_threshold: Numeric = 0.75,
      always_use_exact_qmodel_for_damping_adjustment: bool = False,
<<<<<<< HEAD
      norm_constraint_mode = 'fisher_scaled',
      norm_constraint: Optional[chex.Numeric] = None,
      scale_nc_by_std_dev: bool = False,
      min_clip_nc: Optional[chex.Numeric] = 3.0,
      max_clip_nc: Optional[chex.Numeric] = 8.0,
      scale_by_std_deviation: bool = False,
=======
      norm_constraint: Optional[Numeric] = None,
>>>>>>> fcf115bc
      num_burnin_steps: int = 10,
      estimation_mode: str = "fisher_gradients",
      curvature_ema: Numeric = 0.95,
      curvature_update_period: int = 1,
      inverse_update_period: int = 5,
      use_exact_inverses: bool = False,
      batch_process_func: Optional[Callable[[Batch], Batch]] = None,
      register_only_generic: bool = False,
      patterns_to_skip: Sequence[str] = (),
      auto_register_kwargs: Optional[Dict[str, Any]] = None,
      layer_tag_to_block_ctor: Optional[
          Dict[str, curvature_estimator.CurvatureBlockCtor]
      ] = None,
      multi_device: bool = False,
      debug: bool = False,
      batch_size_extractor: Callable[
          [Batch], Numeric
      ] = utils.default_batch_size_extractor,
      pmap_axis_name: str = "kfac_axis",
      forbid_setting_attributes_after_finalize: bool = True,
      modifiable_attribute_exceptions: Sequence[str] = (),
      include_norms_in_stats: bool = False,
      include_per_param_norms_in_stats: bool = False,
      distributed_precon_apply: bool = True,
      distributed_inverses: bool = True,
  ):
    """Initializes the K-FAC optimizer with the provided settings.

    A note on damping:

    One of the main complications of using second-order optimizers like K-FAC is
    the "damping" parameter. This parameter is multiplied by the identity matrix
    and (approximately) added to the curvature matrix (i.e. the Fisher or GGN)
    before it is inverted and multiplied by the gradient when computing the
    update (before any learning rate scaling). The damping should follow the
    scale of the objective, so that if you multiply your loss by some factor you
    should do the same for the damping. Roughly speaking, larger damping values
    constrain the update vector to a smaller region around zero, which is needed
    in general since the second-order approximations that underly second-order
    methods can break down for large updates. (In gradient descent the learning
    rate plays an analogous role.) The relationship between the damping
    parameter and the radius of this region is complicated and depends on the
    scale of the objective amongst other things.

    The optimizer provides a system for adjusting the damping automatically via
    the ``use_adaptive_damping`` argument, although this system is not
    completely reliable. Using a fixed value or a manually tuned schedule can
    work as good or better for some problems, while it can be a very poor choice
    for others (like deep autoencoders). Empirically we have found that using
    a fixed value works well enough for common architectures like convnets and
    transformers.

    Args:
      value_and_grad_func: Python callable. The function should return the value
        of the loss to be optimized and its gradients, and optionally the model
        state and auxiliary information (usually statistics to log). The
        interface should be: ``out_args, loss_grads =
        value_and_grad_func(*in_args)``. Here, ``in_args`` is ``(params,
        func_state, rng, batch)``, with ``rng`` omitted if
        ``value_func_has_rng`` is ``False``, and with ``func_state`` omitted if
        ``value_func_has_state`` is ``False``. Meanwhile, ``out_args`` is
        ``(loss, func_state, aux)``, with ``func_state`` omitted if
        ``value_func_has_state`` is ``False``, and with ``aux`` omitted if
        ``value_func_has_aux`` is ``False``. If both ``value_func_has_state``
        and ``value_func_has_aux`` are ``False``, ``out_args`` should just be
        ``loss`` and not ``(loss,)``.
      l2_reg: Scalar. Set this value to tell the optimizer what L2
        regularization coefficient you are using (if any). Note the coefficient
        appears in the regularizer as ``coeff / 2 * sum(param**2)``. This adds
        an additional diagonal term to the curvature and hence will affect the
        quadratic model when using adaptive damping. Note that the user is still
        responsible for adding regularization to the loss.
      value_func_has_aux: Boolean. Specifies whether the provided callable
        ``value_and_grad_func`` returns auxiliary data. (Default: ``False``)
      value_func_has_state: Boolean. Specifies whether the provided callable
        ``value_and_grad_func`` has a persistent state that is passed in and
        out. (Default: ``False``)
      value_func_has_rng: Boolean. Specifies whether the provided callable
        ``value_and_grad_func`` additionally takes as input an rng key.
        (Default: ``False``)
      use_adaptive_learning_rate: Boolean. Specifies whether to use the special
        rule from the original K-FAC paper for picking the learning rate at each
        step. Note that this won't work well for stochastic objectives. If this
        is ``False``, the user must use the ``learning_rate`` argument of the
        step function, or the constructor argument ``learning_rate_schedule``.
        (Default: ``False``)
      learning_rate_schedule: Callable. A schedule for the learning rate. This
        should take as input the current step number, and optionally the amount
        of data seen so far as a keyword argument ``data_seen``, and return a
        single array that represents the learning rate. (Default: ``None``)
      use_adaptive_momentum: Boolean. Specifies whether to use the special rule
        from the original K-FAC paper for picking the momentum "decay" parameter
        at each step. Note that this won't work well for stochastic objectives.
        If this is ``False``, the user must use the ``momentum`` argument of the
        step function, or the constructor argument ``momentum_schedule``.
        (Default: ``False``)
      momentum_schedule: Callable. A schedule for the momentum parameter. This
        should take as input the current step number, and optionally the amount
        of data seen so far as a keyword argument ``data_seen``, and return a
        single array that represents the momentum. (Default: ``None``)
      use_adaptive_damping: Boolean. Specifies whether the optimizer will use
        the Levenberg-Marquardt method to automatically adjust the damping every
        ``damping_adaptation_interval`` iterations. If this is set to ``False``
        the user must provide a value to the damping argument of the step
        function at each iteration, or use the ``damping_schedule`` constructor
        argument. Note that the effectiveness of this technique seems to vary
        between problems. (Default: ``False``)
      damping_schedule: Callable. A schedule for the damping. This should take
        as input the current step number, and optionally the amount
        of data seen so far as a keyword argument ``data_seen``, and return a
        single array that represents the learning rate. (Default: ``None``)
      initial_damping: Scalar or None. This specifies the initial value of the
        damping that the optimizer will use when using automatic damping
        adaptation. (Default: ``None``)
      min_damping: Scalar. Minimum value the damping parameter can take when
        using automatic damping adaptation. Note that the default value of 1e-8
        is quite arbitrary, and you may have to adjust this up or down for your
        particular problem. If you are using a non-zero value of l2_reg you
        *may* be able to set this to zero. (Default: ``1e-8``)
      max_damping: Scalar. Maximum value the damping parameter can take when
        using automatic damping adaptation. (Default: ``Infinity``)
      include_damping_in_quad_change: Boolean. Whether to include the
        contribution of the damping in the quadratic model for the purposes
        computing the reduction ration ("rho") in the Levenberg-Marquardt scheme
        used for adapting the damping. Note that the contribution from the
        ``l2_reg`` argument is always included. (Default: ``False``)
      damping_adaptation_interval: Int. The number of steps in between adapting
        the damping parameter. (Default: ``5``)
      damping_adaptation_decay: Scalar. The damping parameter will be adjusted
        up or down by ``damping_adaptation_decay **
        damping_adaptation_interval``, or remain unchanged, every
        ``damping_adaptation_interval`` number of iterations. (Default: ``0.9``)
      damping_lower_threshold: Scalar. The damping parameter is increased if the
        reduction ratio is below this threshold. (Default: ``0.25``)
      damping_upper_threshold: Scalar. The damping parameter is decreased if the
        reduction ratio is below this threshold. (Default: ``0.75``)
      always_use_exact_qmodel_for_damping_adjustment: Boolean. When using
        learning rate and/or momentum adaptation, the quadratic model change
        used for damping adaption is always computed using the exact curvature
        matrix. Otherwise, there is an option to use either the exact or
        approximate curvature matrix to compute the quadratic model change,
        which is what this argument controls. When True, the exact curvature
        matrix will be used, which is more expensive, but could possibly produce
        a better damping schedule. (Default: ``False``)
      norm_constraint: Scalar. If specified, the update is scaled down so that
        its approximate squared Fisher norm ``v^T F v`` is at most the specified
        value. (Note that here ``F`` is the approximate curvature matrix, not
        the exact.) May only be used when ``use_adaptive_learning_rate`` is
        ``False``. (Default: ``None``)
      num_burnin_steps: Int. At the start of optimization, e.g. the first step,
        before performing the actual step the optimizer will perform this many
        times updates to the curvature approximation without updating the actual
        parameters. (Default: ``10``)
      estimation_mode: String. The type of estimator to use for the curvature
        matrix. See the documentation for :class:`~CurvatureEstimator` for a
        detailed description of the possible options. (Default:
        ``fisher_gradients``).
      curvature_ema: The decay factor used when calculating the covariance
        estimate moving averages. (Default: ``0.95``)
      curvature_update_period: Int. The number of steps in between updating the
        the curvature estimates. (Default: ``1``)
      inverse_update_period: Int. The number of steps in between updating the
        the computation of the inverse curvature approximation. (Default: ``5``)
      use_exact_inverses: Bool. If ``True``, preconditioner inverses are
        computed "exactly" without the pi-adjusted factored damping approach.
        Note that this involves the use of eigendecompositions, which can
        sometimes be much more expensive. (Default: ``False``)
      batch_process_func: Callable. A function which to be called on each batch
        before feeding to the KFAC on device. This could be useful for specific
        device input optimizations. (Default: ``None``)
      register_only_generic: Boolean. Whether when running the auto-tagger to
        register only generic parameters, or allow it to use the graph matcher
        to automatically pick up any kind of layer tags. (Default: ``False``)
      patterns_to_skip: Tuple. A list of any patterns that should be skipped by
        the graph matcher when auto-tagging. (Default: ``()``)
      auto_register_kwargs: Any additional kwargs to be passed down to
        :func:`~auto_register_tags`, which is called by the curvature estimator.
        (Default: ``None``)
      layer_tag_to_block_ctor: Dictionary. A mapping from layer tags to block
        classes which to override the default choices of block approximation for
        that specific tag. See the documentation for
        :class:`~CurvatureEstimator` for a more detailed description. (Default:
        ``None``)
      multi_device: Boolean. Whether to use pmap and run the optimizer on
        multiple devices. (Default: ``False``)
      debug: Boolean. If neither the step or init functions should be jitted.
        Note that this also overrides ``multi_device`` and prevents using pmap.
        (Default: ``False``)
      batch_size_extractor: A function that takes as input the function
        arguments and returns the batch size for a single device. (Default:
        ``kfac.utils.default_batch_size_extractor``)
      pmap_axis_name: String. The name of the pmap axis to use when
        ``multi_device`` is set to True. (Default: ``kfac_axis``)
      forbid_setting_attributes_after_finalize: Boolean. By default after the
        object is finalized, you can not set any of its properties. This is done
        in order to protect the user from making changes to the object
        attributes that would not be picked up by various internal methods after
        they have been compiled. However, if you are extending this class, and
        clearly understand the risks of modifying attributes, setting this to
        ``False`` will remove the restriction. (Default: ``True``)
      modifiable_attribute_exceptions: Sequence of strings. Gives a list of
        names for attributes that can be modified after finalization even when
        ``forbid_setting_attributes_after_finalize`` is ``True``. (Default:
        ``()``)
      include_norms_in_stats: Boolean. It True, the vector norms of the
        gradient, preconditioned gradient, and parameter update are included in
        the statistics returned by the step function. (Default: ``False``)
      include_per_param_norms_in_stats: Boolean. It True, the per-parameter
        vector norms of the gradient, preconditioned gradient, and parameter
        update are included in the statistics returned by the step function.
        (Default: ``False``)
      distributed_precon_apply: Boolean. Whether to distribute the application
        of the preconditioner across the different devices in a layer-wise
        fashion. If False, each device will (redundantly) perform the required
        operations for all of the layers. (Default: True)
      distributed_inverses: Boolean. Whether to distribute the inverse
        computations (required to compute the preconditioner) across the
        different devices in a layer-wise fashion. If False, each device will
        (redundantly) perform the required computations for all of the layers.
        (Default: True)
    """
    super().__init__(
        multi_device=multi_device,
        pmap_axis_name=pmap_axis_name if multi_device else None,
        debug=debug,
        forbid_setting_attributes_after_finalize=
        forbid_setting_attributes_after_finalize,
        excluded_attribute_names=modifiable_attribute_exceptions,
    )

    if use_adaptive_damping and initial_damping is None:
      raise ValueError("When use_adaptive_damping is True you must provide a "
                       "value for initial_damping.")
    if not use_adaptive_damping and initial_damping is not None:
      raise ValueError("When use_adaptive_damping is False you should not "
                       "provide a value for initial_damping.")
    if use_adaptive_learning_rate and learning_rate_schedule is not None:
      raise ValueError("If you are using adaptive learning rate than "
                       "`learning_rate_schedule` should be None.")
    if use_adaptive_momentum and momentum_schedule is not None:
      raise ValueError("If you are using adaptive momentum than "
                       "`momentum_schedule` should be None.")
    if use_adaptive_damping and damping_schedule is not None:
      raise ValueError("If you are using adaptive damping than "
                       "`damping_schedule` should be None.")
    # Flip input gradients to internal optimizer, because kfac will return param-deltas (~= -gradient)
    self._internal_optimizer = optax.chain(optax.scale(-1), internal_optimizer or optax.sgd(learning_rate_schedule))
    self._value_and_grad_func = value_and_grad_func
    self._value_func_has_aux = value_func_has_aux
    self._value_func_has_state = value_func_has_state
    self._value_func_has_rng = value_func_has_rng
    self._value_func: ValueFunc = convert_value_and_grad_to_value_func(
        value_and_grad_func,
        has_aux=value_func_has_aux,
    )
    self._l2_reg = jnp.asarray(l2_reg)
    self._use_adaptive_learning_rate = use_adaptive_learning_rate
    self._learning_rate_schedule = learning_rate_schedule
    self._use_adaptive_momentum = use_adaptive_momentum

    if momentum_schedule is not None:

      def schedule_with_first_step_zero(
          global_step: Array,
          data_seen: Optional[Numeric] = None,
      ) -> Array:

        value = utils.call_func_with_conditional_kwargs(
            momentum_schedule, global_step, data_seen=data_seen)
        check = jnp.equal(global_step, 0)

        return check * jnp.zeros_like(value) + (1 - check) * value

      self._momentum_schedule = schedule_with_first_step_zero

    else:
      self._momentum_schedule = None

    self._use_adaptive_damping = use_adaptive_damping
    self._damping_schedule = damping_schedule
    self._initial_damping = initial_damping
    self._min_damping = min_damping
    self._max_damping = max_damping
    self._include_damping_in_quad_change = include_damping_in_quad_change
    self._damping_adaptation_decay = damping_adaptation_decay
    self._damping_adaptation_interval = damping_adaptation_interval
    self._damping_lower_threshold = damping_lower_threshold
    self._damping_upper_threshold = damping_upper_threshold
    self._always_use_exact_qmodel_for_damping_adjustment = (
        always_use_exact_qmodel_for_damping_adjustment)
    self._norm_constraint_mode = norm_constraint_mode
    self._norm_constraint = norm_constraint
    self._scale_nc_by_std_dev = scale_nc_by_std_dev
    self._min_clip_nc = min_clip_nc
    self._max_clip_nc = max_clip_nc
    self._scale_by_std_deviation = scale_by_std_deviation
    self._num_burnin_steps = num_burnin_steps
    self._estimation_mode = estimation_mode
    self._curvature_ema = curvature_ema
    if curvature_update_period > inverse_update_period:
      raise ValueError(
          "curvature_update_period ({}) cannot be larger than"
          " inverse_update_period ({}) as the identical matrix inversion would"
          " be redundantly performed. Set inverse_update_period larger instead."
          .format(curvature_update_period, inverse_update_period)
      )
    self._curvature_update_period = curvature_update_period
    self._inverse_update_period = inverse_update_period
    self._register_only_generic = register_only_generic
    self._layer_tag_to_block_cls = layer_tag_to_block_ctor
    self._patterns_to_skip = patterns_to_skip
    self._batch_process_func = batch_process_func or (lambda x: x)
    self._include_norms_in_stats = include_norms_in_stats
    self._include_per_param_norms_in_stats = include_per_param_norms_in_stats
    self._batch_size_extractor = batch_size_extractor

    self._use_cached_inverses = (self._inverse_update_period != 1)
    self._use_exact_inverses = use_exact_inverses

    # Curvature estimator
    self._estimator = curvature_estimator.BlockDiagonalCurvature(
        func=self._value_func,
        default_estimation_mode=estimation_mode,
        params_index=0,
        layer_tag_to_block_ctor=layer_tag_to_block_ctor,
        register_only_generic=register_only_generic,
        patterns_to_skip=patterns_to_skip,
        distributed_multiplies=distributed_precon_apply,
        distributed_cache_updates=distributed_inverses,
        **(auto_register_kwargs or {}),
    )
    self._implicit = curvature_estimator.ImplicitExactCurvature(
        self._value_func,
        params_index=0,
        batch_size_extractor=batch_size_extractor,
    )

    # Each subclass should call finalize on its own, so this gets called only
    # for instances of exactly this class type.
    if type(self) == Optimizer:  # pylint: disable=unidiomatic-typecheck
      self.finalize()

  @property
  def num_burnin_steps(self) -> int:
    """The number of burnin steps to run before the first parameter update."""
    return self._num_burnin_steps

  @property
  def l2_reg(self) -> Array:
    """The weight of the additional diagonal term added to the curvature."""
    return self._l2_reg

  @property
  def estimator(self) -> curvature_estimator.BlockDiagonalCurvature:
    """The underlying curvature estimator used by the optimizer."""
    return self._estimator

  @property
  def damping_decay_factor(self) -> Numeric:
    """How fast to decay the damping, when using damping adaptation."""
    return self._damping_adaptation_decay ** self._damping_adaptation_interval

  @property
  def _exact_powers_to_cache(self) -> Optional[Union[int, Sequence[int]]]:
    if self._use_exact_inverses and self._use_cached_inverses:
      return -1
    else:
      return None

  @property
  def _approx_powers_to_cache(self) -> Optional[Union[int, Sequence[int]]]:
    if not self._use_exact_inverses and self._use_cached_inverses:
      return -1
    else:
      return None

  def should_update_damping(
      self,
      state: "Optimizer.State",
  ) -> Array:
    """Whether at the current step the optimizer should update the damping."""
    return (state.step_counter + 1) % self._damping_adaptation_interval == 0

  def should_update_estimate_curvature(
      self, state: "Optimizer.State"
  ) -> Union[Array, bool]:
    """Whether at the current step the optimizer should update the curvature estimates."""
    if self._curvature_update_period == 1:
      return True
    return state.step_counter % self._curvature_update_period == 0

  def should_update_inverse_cache(
      self, state: "Optimizer.State"
  ) -> Union[Array, bool]:
    """Whether at the current step the optimizer should update the inverse curvature approximation."""
    if self._inverse_update_period == 1:
      return True
    return state.step_counter % self._inverse_update_period == 0

  @functools.partial(utils.staged, static_argnums=1)
  def _rng_split(
      self,
      rng: PRNGKey,
      num: int,
  ) -> Tuple[Array, ...]:
    """Splits the ``rng`` key."""
    return tuple(jax.random.split(rng, num))

  @utils.auto_scope_method
  def compute_loss_value(self, func_args: FuncArgsVariants) -> Array:
    """Computes the value of the loss function being optimized."""
    return self._value_func(*func_args)

  def verify_args_and_get_step_counter(
      self,
      step_counter: Array,
      learning_rate: Optional[Array] = None,
      momentum: Optional[Array] = None,
      damping: Optional[Array] = None,
      global_step_int: Optional[int] = None,
  ) -> int:
    """Verifies that the arguments passed to the step function are correct."""

    # Verify correct arguments invocation
    if self._use_adaptive_learning_rate and learning_rate is not None:
      raise ValueError("When use_adaptive_learning_rate is set to True you "
                       "should not pass a value to the step function.")

    elif not self._use_adaptive_learning_rate and (
        self._learning_rate_schedule is None and learning_rate is None):
      raise ValueError("When use_adaptive_learning_rate is set to False and "
                       "`learning_rate_schedule` is None you must provide a "
                       "value to the step function.")

    elif self._learning_rate_schedule is not None and learning_rate is not None:
      raise ValueError("When you have passed a `learning_rate_schedule` you "
                       "should not pass a value to the step function.")

    if self._use_adaptive_momentum and momentum is not None:
      raise ValueError("When use_adaptive_momentum is set to True you "
                       "should not pass a value to the step function.")

    elif not self._use_adaptive_momentum and (
        self._momentum_schedule is None and momentum is None):
      raise ValueError("When use_adaptive_momentum is set to False and "
                       "`momentum_schedule` is None you must provide a value to"
                       " the step function.")

    elif self._momentum_schedule is not None and momentum is not None:
      raise ValueError("When you have passed a `momentum_schedule` you should "
                       "not pass a value to the step function.")

    if self._use_adaptive_damping and damping is not None:
      raise ValueError("When use_adaptive_damping is set to True you "
                       "should not pass a value to the step function.")

    elif not self._use_adaptive_damping and (
        self._damping_schedule is None and damping is None):
      raise ValueError("When use_adaptive_damping is set to False and "
                       "`damping_schedule` is None you must provide a value to "
                       "the step function.")

    elif self._damping_schedule is not None and damping is not None:
      raise ValueError("When you have passed a `damping_schedule` you should "
                       "not pass a value to the step function.")

    if global_step_int is None:
      if self.multi_device:
        return int(utils.get_first(step_counter))
      else:
        return int(step_counter)

    return global_step_int

  @utils.staged
  def _setup_state_and_schedules(
      self,
      learning_rate: Optional[Array],
      momentum: Optional[Array],
      damping: Optional[Array],
      step_counter: Array,
      data_seen: Array,
  ) -> Tuple[Optional[Array], Optional[Array], Array]:
    """Helper function for setting up learning rate, momentum and damping."""

    # Compute schedules if applicable
    if self._learning_rate_schedule is not None:

      assert learning_rate is None
      learning_rate = utils.call_func_with_conditional_kwargs(
          self._learning_rate_schedule, step_counter, data_seen=data_seen)

    if self._momentum_schedule is not None:
      assert momentum is None
      momentum = utils.call_func_with_conditional_kwargs(
          self._momentum_schedule, step_counter, data_seen=data_seen)

    if self._damping_schedule is not None:
      assert damping is None
      damping = utils.call_func_with_conditional_kwargs(
          self._damping_schedule, step_counter, data_seen=data_seen)

    else:
      assert damping is not None

    return learning_rate, momentum, damping

  def _setup_func_args_and_rng(
      self,
<<<<<<< HEAD
      params: utils.Params,
      static_args: Any,
      rng: chex.PRNGKey,
      batch: utils.Batch,
      func_state: Optional[utils.FuncState],
  ) -> Tuple[FuncArgsVariants, chex.Array]:
=======
      params: Params,
      rng: PRNGKey,
      batch: Batch,
      func_state: Optional[FuncState],
  ) -> Tuple[FuncArgsVariants, Array]:
>>>>>>> fcf115bc
    """Helper function for setting up the model function arguments correctly."""

    # Preprocess the batch and construct correctly the function arguments
    batch = self._batch_process_func(batch)

    # Correctly split rng
    if self._value_func_has_rng:
      rng, func_rng = jax.random.split(rng)
    else:
      func_rng = None
    # Make the function args
    func_args = make_func_args(
        params=params,
        func_state=func_state,
        rng=func_rng,
        static_args=static_args,
        batch=batch,
        has_state=self._value_func_has_state,
        has_rng=self._value_func_has_rng,
    )

    return func_args, rng

  def _maybe_update_estimator_state(
      self,
      state: "Optimizer.State",
      should_update: Union[Array, bool],
      update_func: Callable[
          ..., curvature_estimator.BlockDiagonalCurvature.State
      ],
      **update_func_kwargs,
  ) -> "Optimizer.State":
    """Updates the estimator state if it is the right iteration."""

    # Copy this first since we mutate it later in this function.
    state = state.copy()

    state.estimator_state = lax.cond(
        should_update,
        functools.partial(update_func, **update_func_kwargs),
        lambda state_: state_,
        state.estimator_state,
    )
    return state

  def _update_estimator_curvature(
      self,
      estimator_state: curvature_estimator.BlockDiagonalCurvature.State,
      func_args: FuncArgsVariants,
      rng: PRNGKey,
      ema_old: Numeric,
      ema_new: Numeric,
      sync: Union[Array, bool] = True
  ) -> curvature_estimator.BlockDiagonalCurvature.State:
    """Updates the curvature estimator state."""
    state = self.estimator.update_curvature_matrix_estimate(
        state=estimator_state,
        ema_old=ema_old,
        ema_new=ema_new,
        # Note that the batch is always the last entry of FuncArgsVariantsdef
        batch_size=self._batch_size_extractor(func_args[-1]),
        rng=rng,
        func_args=func_args,
    )
    return jax.lax.cond(
        sync,
        functools.partial(self.estimator.sync,
                          pmap_axis_name=self.pmap_axis_name),
        lambda state_: state_,
        state,
    )

  def _maybe_update_estimator_curvature(
      self,
      state: "Optimizer.State",
      func_args: FuncArgsVariants,
      rng: PRNGKey,
      ema_old: Numeric,
      ema_new: Numeric,
      sync: Union[Array, bool] = True,
  ) -> "Optimizer.State":
    """Updates the curvature estimates if it is the right iteration."""
    return self._maybe_update_estimator_state(
        state,
        self.should_update_estimate_curvature(state),
        self._update_estimator_curvature,
        func_args=func_args,
        rng=rng,
        ema_old=ema_old,
        ema_new=ema_new,
        sync=sync,
    )

  @utils.auto_scope_method
  def _compute_loss_and_grads(
      self,
      func_args: FuncArgsVariants,
  ) -> Tuple[Array, Params, FuncState, FuncAux]:
    """Computes the model loss value and its gradients."""

    out, grads = self._value_and_grad_func(*func_args)

    loss, func_state, aux = extract_func_outputs(
        out, self._value_func_has_aux, self._value_func_has_state)

    return loss, grads, func_state, aux

  def _maybe_update_inverse_cache(
      self,
      state: "Optimizer.State",
      damping: Array,
  ) -> "Optimizer.State":
    """Updates the estimator state cache if it is the right iteration."""
    return self._maybe_update_estimator_state(
        state,
        self.should_update_inverse_cache(state),
        self.estimator.update_cache,
        identity_weight=self.l2_reg + damping,
        exact_powers=self._exact_powers_to_cache,
        approx_powers=self._approx_powers_to_cache,
        eigenvalues=False,
        pmap_axis_name=self.pmap_axis_name,
    )

  # TODO(jamesmartens, botev): It's ugly that this method implements the norm
  # constraint on top of computing the preconditioned gradient. Should refactor.
  @utils.staged
  def _compute_preconditioned_gradient(
      self,
      state: "Optimizer.State",
<<<<<<< HEAD
      grads: utils.Params,
      coefficient: Optional[chex.Array],
      norm_constraint,
  ) -> utils.Params:
=======
      grads: Params,
      coefficient: Optional[Array],
      damping: Array,
  ) -> Tuple[Params, Optional[Array]]:
>>>>>>> fcf115bc
    """Computes the preconditioned gradient, maybe applying norm-constraint."""

    preconditioned_grads = self.estimator.multiply_inverse(
        state=state.estimator_state,
        parameter_structured_vector=grads,
        identity_weight=self.l2_reg + damping,
        exact_power=self._use_exact_inverses,
        use_cached=self._use_cached_inverses,
        pmap_axis_name=self.pmap_axis_name,
    )


    norm_constraint_factor = None
    if norm_constraint is not None:
      assert not self._use_adaptive_learning_rate
      assert coefficient is not None

      if self._norm_constraint_mode == 'fisher':
        sq_norm_grads = utils.inner_product(preconditioned_grads, grads)
      elif self._norm_constraint_mode == 'fisher_scaled':
        sq_norm_grads = utils.inner_product(preconditioned_grads, grads)
        sq_norm_grads = sq_norm_grads * coefficient ** 2
      elif self._norm_constraint_mode == 'precond_grad':
        sq_norm_grads = utils.inner_product(preconditioned_grads, preconditioned_grads)
      elif self._norm_constraint_mode == 'precond_grad_scaled':
        sq_norm_grads = utils.inner_product(preconditioned_grads, preconditioned_grads)
        sq_norm_grads = sq_norm_grads * coefficient ** 2
      else:
        raise ValueError(f"Unknown norm_constraint_mode: {self._norm_constraint_mode}")

<<<<<<< HEAD
      # We need to sync the norms here, because reduction can be
      # non-deterministic. They specifically are on GPUs by default for better
      # performance. Hence although grads and preconditioned_grads are synced,
      # the inner_product operation can still produce different answers on
      # different devices.
      sq_norm_grads = utils.pmean_if_pmap(sq_norm_grads, self.pmap_axis_name)
      norm_constraint_factor = jnp.sqrt(norm_constraint / sq_norm_grads)
      preconditioned_grads = utils.scalar_mul(preconditioned_grads, jnp.minimum(norm_constraint_factor, 1))

    return preconditioned_grads, norm_constraint_factor
=======
      max_coefficient = jnp.sqrt(self._norm_constraint / sq_norm_scaled_grads)
      coefficient = jnp.minimum(max_coefficient, 1)

      preconditioned_grads = utils.scalar_mul(preconditioned_grads, coefficient)
    else:
      sq_norm_scaled_grads = None

    return preconditioned_grads, sq_norm_scaled_grads
>>>>>>> fcf115bc

  def _compute_quad_change_for_damping(
      self,
      state: "Optimizer.State",
      delta: Params,
      grads: Params,
      damping: Array,
      func_args: FuncArgsVariants,
  ) -> Array:
    """The quadratic model change, when lr and momentum are non-adaptive."""

    assert not (self._use_adaptive_learning_rate or self._use_adaptive_momentum)

    if self._always_use_exact_qmodel_for_damping_adjustment:
      quad_model = self.compute_exact_quad_model(
          [delta], grads, func_args)
    else:
      quad_model = self.compute_approx_quad_model(state, [delta], grads)

    w = jnp.ones([])
    return self._solve_quad_model(quad_model, damping, [delta], [w])[1]

  def _coefficients_and_quad_change(
      self,
      state: "Optimizer.State",
      vectors: Sequence[Params],
      grads: Params,
      learning_rate: Optional[Array],
      momentum: Optional[Array],
      damping: Array,
      func_args: Optional[FuncArgsVariants] = None,
  ) -> Tuple[Tuple[Optional[Array], Optional[Array]], Array]:
    """The correct update coefficients and corresponding quadratic change."""

    # Compute the coefficients of the update vectors
    # The learning rate is defined as the negative of the coefficient by which
    # we multiply the gradients, while the momentum is the coefficient by
    # which we multiply the velocities.
    neg_learning_rate = -learning_rate if learning_rate is not None else None
    coefficients = (neg_learning_rate, momentum)

    if self._use_adaptive_learning_rate or self._use_adaptive_momentum:

      quad_model = self.compute_exact_quad_model(vectors, grads, func_args)

      return self._solve_quad_model(quad_model, damping, vectors, coefficients)
    else:
      assert all(c is not None for c in coefficients)

      if self._use_adaptive_damping:
        delta = self.weighted_sum_of_objects(vectors, coefficients)

        quad_change = lax.cond(
            self.should_update_damping(state),
            lambda args: self._compute_quad_change_for_damping(*args),
            lambda args: jnp.nan,
            (state, delta, grads, damping, func_args),
        )

      else:
        quad_change = jnp.nan

      return coefficients, quad_change

  @utils.auto_scope_method
  def _update_damping(
      self,
      old_damping: Array,
      old_loss: Array,
      quad_change: Array,
      new_func_args: FuncArgsVariants,
  ) -> Tuple[Array, Array, Array]:
    """Updates the damping parameter."""

    new_loss = self.compute_loss_value(new_func_args)

    # Sync
    new_loss = utils.pmean_if_pmap(new_loss, self.pmap_axis_name)

    damping, rho = self._compute_new_damping_and_rho(
        old_loss, new_loss, quad_change, old_damping)

    return damping, rho, new_loss

  # @utils.staged
  @functools.partial(utils.staged, static_argnums=[2])
  def _init(
      self,
<<<<<<< HEAD
      params: utils.Params,
      rng: chex.PRNGKey,
      static_args: Any,
      batch: utils.Batch,
      func_state: Optional[utils.FuncState] = None,
=======
      params: Params,
      rng: PRNGKey,
      batch: Batch,
      func_state: Optional[FuncState] = None,
>>>>>>> fcf115bc
  ) -> "Optimizer.State":
    """A staged function to initialize the optimizer state ."""

    return Optimizer.State(
        optax_state=self._internal_optimizer.init(params),
        velocities=jax.tree_util.tree_map(jnp.zeros_like, params),
        estimator_state=self.estimator.init(
            rng=rng,
            func_args=make_func_args(
                params=params,
                func_state=func_state,
                rng=rng,
                static_args=static_args,
                batch=self._batch_process_func(batch),
                has_state=self._value_func_has_state,
                has_rng=self._value_func_has_rng,
            ),
            exact_powers_to_cache=self._exact_powers_to_cache,
            approx_powers_to_cache=self._approx_powers_to_cache,
            cache_eigenvalues=False
        ),
        damping=(jnp.array(self._initial_damping, dtype=float)
                 if self._use_adaptive_damping else None),
        data_seen=jnp.array(0, dtype=int),
        step_counter=jnp.array(0, dtype=int)
    )

  def init(
      self,
<<<<<<< HEAD
      params: utils.Params,
      rng: chex.PRNGKey,
      batch: utils.Batch,
      static_args: Optional[Any] = None,
      func_state: Optional[utils.FuncState] = None,
=======
      params: Params,
      rng: PRNGKey,
      batch: Batch,
      func_state: Optional[FuncState] = None,
>>>>>>> fcf115bc
  ) -> "Optimizer.State":
    """Initializes the optimizer and returns the appropriate optimizer state."""

    if not self.finalized:
      self.finalize(params, rng, static_args, batch, func_state)

    return self._init(params, rng, static_args, batch, func_state)

  @functools.partial(utils.staged, donate_argnums=[1, 3, 5])
  def _burnin(
      self,
      params: Params,
      state: "Optimizer.State",
      rng: Array,
      batch: Batch,
      func_state: Optional[FuncState],
      accumulator: utils.MultiChunkAccumulator
  ) -> Tuple["Optimizer.State", utils.MultiChunkAccumulator]:
    """A single burnin step, updating only the curvature estimate."""

    # Copy this first since we mutate it later in this function.
    accumulator = accumulator.copy()

    func_args, rng = self._setup_func_args_and_rng(
        params, rng, batch, func_state)

    # Update curvature estimate
    state.estimator_state = self._update_estimator_curvature(
        state.estimator_state, func_args, rng, 1.0, 1.0)

    # Optionally update func_state
    if func_state is not None:
      out, _ = self._value_and_grad_func(*func_args)
      _, func_state, _ = extract_func_outputs(
          out, self._value_func_has_aux, self._value_func_has_state)

    accumulator.add(func_state)

    return state, accumulator

  def burnin(
      self,
      num_steps: int,
      params: Params,
      state: "Optimizer.State",
      rng: PRNGKey,
      data_iterator: Iterator[Batch],
      func_state: Optional[FuncState] = None,
  ) -> Tuple["Optimizer.State", Optional[FuncState]]:
    """Runs all burnin steps required."""

    if num_steps > 0:
      rng = self._rng_split(rng, num_steps)

      accumulator = utils.MultiChunkAccumulator.zeros_like(
          func_state, self.multi_device)

      for rng_i in rng:
        batch = next(data_iterator)

        state, accumulator = self._burnin(
            params, state, rng_i, batch, func_state, accumulator)

      func_state = accumulator.value_and_clear()

    return state, func_state

  @functools.partial(utils.staged, static_argnums=(2,), donate_argnums=(1, 5))
  @utils.auto_scope_method
  def _step(
      self,
      params: Params,
      state: "Optimizer.State",
<<<<<<< HEAD
      static_args: any,
      rng: chex.Array,
      batch: utils.Batch,
      func_state: Optional[utils.FuncState],
      learning_rate: Optional[chex.Array],
      momentum: Optional[chex.Array],
      damping: Optional[chex.Array]
=======
      rng: Array,
      batch: Batch,
      func_state: Optional[FuncState],
      learning_rate: Optional[Array],
      momentum: Optional[Array],
      damping: Optional[Array]
>>>>>>> fcf115bc
  )-> ReturnEither:
    """A single full step of the optimizer."""

    # Copy this first since we mutate it later in this function.
    state = state.copy()

    # Setup arguments
    learning_rate, momentum, damping = self._setup_state_and_schedules(
        learning_rate, momentum,
        state.damping if self._use_adaptive_damping else damping,
        state.step_counter, state.data_seen)

    func_args, rng = self._setup_func_args_and_rng(
        params, static_args, rng, batch, func_state)

    # Update curvature estimate
    state = self._maybe_update_estimator_curvature(
        state,
        func_args,
        rng,
        self._curvature_ema,
        1.0,
        sync=self.should_update_inverse_cache(
            state
        ),  # sync curvature estimates only before inverses are updated.
    )

    del rng  # should not be used after this point!

    # Compute loss and gradients
    loss, grads, func_state, aux = self._compute_loss_and_grads(func_args)

    # Sync
    loss, grads = utils.pmean_if_pmap((loss, grads), self.pmap_axis_name)

    # Update the inverse curvature
    state = self._maybe_update_inverse_cache(state, damping)

<<<<<<< HEAD
    if self._scale_nc_by_std_dev:
        norm_constraint = jnp.clip(self._norm_constraint / jnp.sqrt(aux['E_var']), self._min_clip_nc, self._max_clip_nc)
    else:
        norm_constraint = self._norm_constraint

    # Compute proposed directions
    preconditioned_gradient, norm_constraint_factor = self._compute_preconditioned_gradient(
        state, grads, learning_rate, norm_constraint)

    if self._include_norms_in_stats:
      precon_grad_norm = utils.norm(preconditioned_gradient)
    if self._include_per_param_norms_in_stats:
      precon_grad_norm_per_param = utils.per_parameter_norm(
          preconditioned_gradient, "precon_grad_norm")

    if self._scale_by_std_deviation:
      preconditioned_gradient = utils.scalar_mul(preconditioned_gradient, jnp.minimum(1 / jnp.sqrt(aux['E_var']), 1))

    vectors = (preconditioned_gradient, state.velocities)

=======
    # Compute proposed directions
    preconditioned_gradient, sq_norm_scaled_grads = (
        self._compute_preconditioned_gradient(state, grads, learning_rate,
                                              damping)
    )
    vectors = (preconditioned_gradient, state.velocities)

>>>>>>> fcf115bc
    # Compute the coefficients for the vectors
    coefficients, quad_model_change = self._coefficients_and_quad_change(
        state=state,
        vectors=vectors,
        grads=grads,
        learning_rate=learning_rate,
        momentum=momentum,
        damping=damping,
        func_args=func_args)

    # Compute delta and update velocities
    delta = self.weighted_sum_of_objects(vectors, coefficients)
    delta, state.optax_state = self._internal_optimizer.update(delta, state.optax_state, params)
    state.velocities = delta

    # Update parameters
    params = jax.tree_util.tree_map(jnp.add, params, delta)

    # Optionally compute the reduction ratio and update the damping
    if self._use_adaptive_damping:

      state.damping, rho, new_loss = lax.cond(
          self.should_update_damping(state),
          lambda args: self._update_damping(*args),
          lambda args: (args[0], jnp.nan, jnp.nan),
          operand=(state.damping, loss, quad_model_change,
                   (params,) + func_args[1:])
      )
    else:
      new_loss, rho = jnp.nan, jnp.nan

    # Compute per-device and total batch size
    batch_size = self._batch_size_extractor(func_args[-1])

    if self.multi_device:
      total_batch_size = batch_size * jax.device_count()
    else:
      total_batch_size = batch_size

    # Update data seen and step counter
    state.data_seen = state.data_seen + total_batch_size
    state.step_counter = state.step_counter + 1

    # Statistics with useful information
    # Unlike other norm stats, sq_norm_scaled_grads has to be computed if
    # norm_constraint is not None, so log it by default even if the other
    # norm stats are not logged. This reduces the overall computational cost if
    # no other grad stats are desired.
    stats = dict(
        step=state.step_counter,
        batch_size=jnp.asarray(total_batch_size, dtype=jnp.int32),
        data_seen=state.data_seen,
        loss=loss,
        new_loss=new_loss,
        learning_rate=-coefficients[0],
        momentum=coefficients[1],
        damping=damping,
        rho=rho,
        quad_model_change=quad_model_change,
        scaled_grad_norm_sq=sq_norm_scaled_grads,
    )

    if self._value_func_has_aux:
      stats["aux"] = utils.pmean_if_pmap(aux, self.pmap_axis_name)

    if self._include_norms_in_stats:
<<<<<<< HEAD
      stats["param_norm"] = param_norm
      stats["grad_norm"] = grad_norm
      stats["precon_grad_norm"] = precon_grad_norm
      stats["update_norm"] = update_norm
      stats["norm_constraint_factor"] = norm_constraint_factor
      stats["norm_constraint"] = norm_constraint
=======
      stats["param_norm"] = utils.norm(params)
      stats["grad_norm"] = utils.norm(grads)
      stats["precon_grad_norm"] = utils.norm(preconditioned_gradient)
      stats["update_norm"] = utils.norm(delta)
>>>>>>> fcf115bc

    if self._include_per_param_norms_in_stats:
      stats.update(utils.per_parameter_norm(params, "param_norm"))
      stats.update(utils.per_parameter_norm(grads, "grad_norm"))
      stats.update(
          utils.per_parameter_norm(preconditioned_gradient, "precon_grad_norm")
      )
      stats.update(utils.per_parameter_norm(delta, "update_norm"))

    if self._value_func_has_state:
      return params, state, func_state, stats
    else:
      assert func_state is None
      return params, state, stats

  def step(
      self,
      params: Params,
      state: "Optimizer.State",
<<<<<<< HEAD
      static_args: Any,
      rng: chex.PRNGKey,
      data_iterator: Optional[Iterator[utils.Batch]] = None,
      batch: Optional[utils.Batch] = None,
      func_state: Optional[utils.FuncState] = None,
      learning_rate: Optional[chex.Array] = None,
      momentum: Optional[chex.Array] = None,
      damping: Optional[chex.Array] = None,
=======
      rng: PRNGKey,
      data_iterator: Optional[Iterator[Batch]] = None,
      batch: Optional[Batch] = None,
      func_state: Optional[FuncState] = None,
      learning_rate: Optional[Array] = None,
      momentum: Optional[Array] = None,
      damping: Optional[Array] = None,
>>>>>>> fcf115bc
      global_step_int: Optional[int] = None
  )-> ReturnEither:
    """Performs a single update step using the optimizer.

    Args:
<<<<<<< HEAD
      params: The parameters of the model.
      state: The state of the optimizer.
      static_args: Static arguments passed to the (optimized) function 
      rng: A Jax PRNG key.
      data_iterator: A data iterator.
      batch: A single batch.
=======
      params: The current parameters of the model.
      state: The current state of the optimizer.
      rng: A Jax PRNG key. Should be different for each iteration and
        each Jax process/host.
      data_iterator: A data iterator to use (if not passing ``batch``).
      batch: A single batch used to compute the update. Should only pass one
        of ``data_iterator`` or ``batch``.
>>>>>>> fcf115bc
      func_state: Any function state that gets passed in and returned.
      learning_rate: Learning rate to use if the optimizer was created with
        ``use_adaptive_learning_rate=True``, ``None`` otherwise.
      momentum: Momentum to use if the optimizer was created with
        ``use_adaptive_momentum=True``, ``None`` otherwise.
      damping: Damping to use if the optimizer was created with
        ``use_adaptive_damping=True``, ``None`` otherwise. See discussion
        of constructor argument ``initial_damping`` for more information about
        damping.
      global_step_int: The global step as a python int. Note that this must
        match the step internal to the optimizer that is part of its state.

    Returns:
      (params, state, stats) if ``value_func_has_state=False`` and
      (params, state, func_state, stats) otherwise, where

          * params is the updated model parameters.

          * state is the updated optimizer state.

          * func_state is the updated function state.

          * stats is a dictionary of useful statistics including the loss.
    """

    if (data_iterator is None) == (batch is None):
      raise ValueError("Exactly one of the arguments ``data_iterator`` and "
                       "``batch`` must be provided.")

    step_counter_int = self.verify_args_and_get_step_counter(
        step_counter=state.step_counter,
        learning_rate=learning_rate,
        momentum=momentum,
        damping=damping,
        global_step_int=global_step_int,
    )

    if step_counter_int == 0:

      if data_iterator is not None:

        rng, burnin_rng = self._rng_split(rng, 2)
        state, func_state = self.burnin(
            num_steps=self.num_burnin_steps,
            params=params,
            state=state,
            rng=burnin_rng,
            data_iterator=data_iterator,
            func_state=func_state,
        )

    if data_iterator is not None:
      batch = next(data_iterator)

    return self._step(params, state, static_args, rng, batch, func_state,
                      learning_rate, momentum, damping)

  def compute_l2_quad_matrix(
      self,
      vectors: Sequence[Params]
  ) -> Array:
    """Computes the matrix corresponding to the prior/regularizer.

    Args:
      vectors: A sequence of parameter-like PyTree structures, each one
      representing a different vector.

    Returns:
      A matrix with i,j entry equal to ``self.l2_reg * v_i^T v_j``.
    """
    return self.l2_reg * utils.matrix_of_inner_products(vectors)

  @utils.auto_scope_method
  def compute_exact_quad_model(
      self,
      vectors: Sequence[Params],
      grads: Params,
      func_args: Optional[FuncArgsVariants] = None,
  ) -> Tuple[Array, Array, Array]:
    """Computes the components of the exact quadratic model."""
    if func_args is None:
      raise ValueError("When you have not provided `c_factor_v` you must "
                       "provide `func_args`.")
    if self.estimator.default_mat_type == "fisher":
      c_factor_v = tuple(self._implicit.multiply_fisher_factor_transpose
                         (func_args, vi) for vi in vectors)
    elif self.estimator.default_mat_type == "ggn":
      c_factor_v = tuple(self._implicit.multiply_ggn_factor_transpose
                         (func_args, vi) for vi in vectors)
    else:
      raise ValueError(f"Unrecognized estimator.mat_type="
                       f"{self.estimator.default_mat_type}.")

    return (utils.matrix_of_inner_products(c_factor_v),
            utils.matrix_of_inner_products(vectors),
            utils.vector_of_inner_products(grads, vectors))

  @functools.partial(utils.staged, donate_argnums=2)
  @utils.auto_scope_method
  def compute_approx_quad_model(
      self,
      state: "Optimizer.State",
      vectors: Sequence[Params],
      grads: Params,
  ) -> Tuple[Array, Array, Array]:
    """Computes the components of the approximate quadratic model."""

    # v_i^T C v_j
    def c_times_v(v):
      return self.estimator.multiply(
          state=state.estimator_state,
          parameter_structured_vector=v,
          identity_weight=0.0,
          exact_power=True,
          use_cached=False,
          pmap_axis_name=self.pmap_axis_name,
      )

    c_vectors = [c_times_v(v_i) for v_i in vectors]

    return (utils.symmetric_matrix_inner_products(c_vectors, vectors),
            utils.matrix_of_inner_products(vectors),
            utils.vector_of_inner_products(grads, vectors))

  @utils.staged
  def compute_quadratic_model_value(
      self,
      a: Array,
      a_damped: Array,
      b: Array,
      w: Array,
  ) -> Array:
    """Computes the quadratic model value from the inputs provided."""

    a_final = a_damped if self._include_damping_in_quad_change else a

    return jnp.dot(w, jnp.dot(a_final, w)) / 2 + jnp.dot(w, b)

  @utils.staged
  def _solve_quad_model(
      self,
      quad_model_parameters: Tuple[Array, Array, Array],
      damping: Array,
      vectors: Sequence[Params],
      fixed_coefficients: Optional[Sequence[Union[Numeric, None]]] = None,
  ) -> Tuple[Tuple[Array, ...], Array]:
    """Solves for the optimal learning rate and momentum of the quadratic model.

    The quadratic model is represented as:
      Q(w) = w^T V^T (C + damping * I) V w / 2.0 + w^T V^T g
    where (n - number of vectors, d - dimensions of each vector):
      w (n,) - the vector of free weights (learning rate and momentum)
      V (d, n) - the matrix of proposed vectors for each weight
      C (d, d) - the true curvature matrix (GGN/Fisher/Hessian)
      g (d,) - the true gradient
      damping - the damping value at the current iteration

    In the implementation we have:
      A = V^T C V
      D = V^T V
      b = V^T g

    Args:
      quad_model_parameters: The computed matrices A, D and vector b.
      damping: The damping to use for evaluating the quadratic model.
      vectors: The parameter-like vectors for which to evaluate.
      fixed_coefficients: A list of values and None indicating which weights are
          fixed, and the quadratic is solved only for those that aren't.
    Returns:
     A list of coefficients which are the solution (and include any values that
     are not None from fixed_weights) and the value of the quadratic model
     function for this solution (as a scalar).
    Raises:
      The function currently supports only up to two vectors, hence if you
      provide more, it will raise a ``NotImplementedError``.
    """
    # TODO(jamesmartens,botev): it would be better if this method didn't need
    # to have 'vectors' passed. We could instead use the 'D' matrix to get the
    # to get the matrix for the l2 regularization.

    if fixed_coefficients is None:
      fixed_coefficients = (None,) * len(vectors)

    if len(vectors) != len(fixed_coefficients):
      raise ValueError("The length of `vectors` must be equal to the length of "
                       "`fixed_coefficients`.")

    # pylint: disable=invalid-name
    A_no_diag, D, b = quad_model_parameters
    A = A_no_diag + self.compute_l2_quad_matrix(vectors)
    A_damped = A + damping * D

    # Sync.
    # TODO(jamesmartens, botev): we should perform this earlier since it's
    # dangerous to have the convention of doing it right before use (especially
    # since the convention everywhere else is to sync quantities immediately
    # after they are first computed).
    A, A_damped, b = utils.pmean_if_pmap((A, A_damped, b), self.pmap_axis_name)
    # This needs explicit annotation
    A_damped: Array

    if all(c is None for c in fixed_coefficients):
      # Adapt all coefficients

      if len(fixed_coefficients) == 1:
        # This special case arises at the first iteration, because all
        # velocities are zeros.

        special_case = jnp.logical_and(A_damped[0, 0] == 0, b[0] == 0)
        w = - lax.cond(special_case, lambda: b, lambda: b / A_damped[0])

      elif len(fixed_coefficients) == 2:
        # This special case arises at the first iteration, because all
        # velocities are zeros.

        to_check = jnp.asarray([A_damped[0, 1], A_damped[1, 0],
                                A_damped[1, 1], b[1]])

        w = - lax.cond(jnp.all(to_check == 0),
                       lambda: jnp.stack([b[0] / A_damped[0, 0], b[1]]),
                       lambda: jnp.linalg.solve(A_damped, b))
      else:
        raise NotImplementedError()

    elif all(c is not None for c in fixed_coefficients):
      # No coefficients adapted

      w = jnp.asarray(fixed_coefficients)

    elif len(vectors) == 2:
      # Exactly one adapted coefficient

      w = [None, None]
      index = fixed_coefficients.index(None)
      w[1 - index] = jnp.asarray([fixed_coefficients[1 - index]])

      b_extra = A_damped[1 - index, index: index + 1] * w[1 - index]
      A_solve = A_damped[index: index + 1, index: index + 1]
      b_solve = b[index: index + 1] + b_extra
      # pylint: enable=invalid-name

      w[index] = - b_solve / A_solve[0]
      w = jnp.concatenate(w, axis=0)

    else:
      raise NotImplementedError()

    quadratic_value = self.compute_quadratic_model_value(A, A_damped, b, w)

    return tuple(w), quadratic_value

  @utils.staged
  def _compute_new_damping_and_rho(
      self,
      old_loss: Array,
      new_loss: Array,
      quad_change: Array,
      current_damping: Array,
  ) -> Tuple[Array, Array]:
    """Computes the reduction ratio and the updated value of the damping."""

    # Reduction ratio
    rho = (new_loss - old_loss) / quad_change
    rho_not_nan = jnp.nan_to_num(rho, nan=-100.0)

    # Update damping
    should_increase = rho_not_nan < self._damping_lower_threshold
    increased_damping = current_damping / self.damping_decay_factor
    should_decrease = rho_not_nan > self._damping_upper_threshold
    decreased_damping = current_damping * self.damping_decay_factor

    # This is basically an if-else statement
    damping = (should_decrease * decreased_damping +
               should_increase * increased_damping +
               (1 - should_increase - should_decrease) * current_damping)

    return jnp.clip(damping, self._min_damping, self._max_damping), rho

  @utils.staged
  def weighted_sum_of_objects(
      self,
      objects: Sequence[utils.PyTree],
      coefficients: Sequence[Numeric],
  ) -> utils.PyTree:
    """Returns the weighted sum of the objects in the sequence."""
    return utils.weighted_sum_of_objects(objects, coefficients)


def convert_value_and_grad_to_value_func(
    value_and_grad_func: ValueAndGradFunc,
    has_aux: bool = False,
) -> ValueFunc:
  """Converts a value_and_grad function to value_func only.

  Args:
    value_and_grad_func: The function which computes the loss value and the
      gradients w.r.t. parameters.
    has_aux: Similar to the meaning in :func:`jax.grad`, whether the
      ``value_and_grad_func`` returns with the loss value any auxiliary data.

  Returns:
    A function that returns only the loss value.
  """
  def value_func(*args) -> Array:
    out, _ = value_and_grad_func(*args)
    return out[0] if has_aux else out

  return value_func


def make_func_args(
<<<<<<< HEAD
    params: utils.Params,
    func_state: Optional[utils.FuncState],
    rng: Optional[chex.PRNGKey],
    static_args: Any,
    batch: utils.Batch,
=======
    params: Params,
    func_state: Optional[FuncState],
    rng: Optional[PRNGKey],
    batch: Batch,
>>>>>>> fcf115bc
    has_state: bool,
    has_rng: bool,
) -> FuncArgsVariants:
  """Constructs the arguments to the model function in the pre-assumed order.

  The model function is assumed to take arguments in the following order:
    params, func_state, rng, batch
  If it has no function state or does not use an rng, those two arguments are
  discarded.

  Args:
    params: The model parameters.
    func_state: The function state, if ``has_state`` is ``True``, ``None``
      otherwise.
    rng: The PRNG, if ``has_rng`` is ``True``, ``None`` otherwise.
    static_args: Static arguments passed to the function
    batch: The batch of data.
    has_state: Whether the function has a function state.
    has_rng: Whether the function uses an rng.

  Returns:
    The arguments that need to be passed to the model function.
  """
  if has_state and func_state is None:
    raise ValueError("`func_state=None`, but argument `has_state=True`.")

  if has_rng and rng is None:
    raise ValueError("`rng=None`, but argument `has_rng=True`.")

  # make sure static_args is always the third returned argument
  # this is important for filtering static arguments out of jaxpr
  if not has_state and not has_rng:
    return params, batch, static_args

  elif not has_rng:
    return params, func_state, static_args, batch

  elif not has_state:
    return params, rng, static_args, batch

  else:
    return params, func_state, static_args, rng, batch


def extract_func_outputs(
    raw_outputs: FuncOutputs,
    has_aux: bool,
    has_state: bool,
) -> Tuple[Array, Optional[FuncState], Optional[FuncAux]]:
  """Converts the raw output of the model function into loss,func_state and aux.

  Args:
    raw_outputs: The direct output of the model function.
    has_aux: Whether the model function returns also some auxiliary data.
    has_state: Whether the model function has a function state.

  Returns:
    A triple ``(loss, func_state, aux)``. If the model function does not return
    any auxiliary data than ``aux`` will be ``None`` and if it does not have a
    state ``func_state`` will be ``None``.
  """

  if not has_aux and not has_state:
    return raw_outputs, None, None

  loss, other = raw_outputs

  if has_aux and has_state:
    func_state, aux = other
  elif has_aux:
    func_state, aux = None, other
  else:
    func_state, aux = other, None

  return loss, func_state, aux<|MERGE_RESOLUTION|>--- conflicted
+++ resolved
@@ -20,11 +20,8 @@
 import jax
 from jax import lax
 import jax.numpy as jnp
-<<<<<<< HEAD
 import optax
 
-=======
->>>>>>> fcf115bc
 from kfac_jax._src import curvature_estimator
 from kfac_jax._src import utils
 from typing_extensions import TypeAlias
@@ -81,12 +78,8 @@
       data_seen: The number of training cases that the optimizer has processed.
       step_counter: An integer giving the current step number :math:`t`.
     """
-<<<<<<< HEAD
     optax_state: chex.ArrayTree
-    velocities: utils.Params
-=======
     velocities: Params
->>>>>>> fcf115bc
     estimator_state: curvature_estimator.BlockDiagonalCurvature.State
     damping: Optional[Array]
     data_seen: Numeric
@@ -124,16 +117,12 @@
       damping_lower_threshold: Numeric = 0.25,
       damping_upper_threshold: Numeric = 0.75,
       always_use_exact_qmodel_for_damping_adjustment: bool = False,
-<<<<<<< HEAD
       norm_constraint_mode = 'fisher_scaled',
-      norm_constraint: Optional[chex.Numeric] = None,
+      norm_constraint: Optional[Numeric] = None,
       scale_nc_by_std_dev: bool = False,
-      min_clip_nc: Optional[chex.Numeric] = 3.0,
-      max_clip_nc: Optional[chex.Numeric] = 8.0,
+      min_clip_nc: Optional[Numeric] = 3.0,
+      max_clip_nc: Optional[Numeric] = 8.0,
       scale_by_std_deviation: bool = False,
-=======
-      norm_constraint: Optional[Numeric] = None,
->>>>>>> fcf115bc
       num_burnin_steps: int = 10,
       estimation_mode: str = "fisher_gradients",
       curvature_ema: Numeric = 0.95,
@@ -643,20 +632,12 @@
 
   def _setup_func_args_and_rng(
       self,
-<<<<<<< HEAD
-      params: utils.Params,
+      params: Params,
       static_args: Any,
-      rng: chex.PRNGKey,
-      batch: utils.Batch,
-      func_state: Optional[utils.FuncState],
-  ) -> Tuple[FuncArgsVariants, chex.Array]:
-=======
-      params: Params,
       rng: PRNGKey,
       batch: Batch,
       func_state: Optional[FuncState],
   ) -> Tuple[FuncArgsVariants, Array]:
->>>>>>> fcf115bc
     """Helper function for setting up the model function arguments correctly."""
 
     # Preprocess the batch and construct correctly the function arguments
@@ -787,17 +768,11 @@
   def _compute_preconditioned_gradient(
       self,
       state: "Optimizer.State",
-<<<<<<< HEAD
-      grads: utils.Params,
-      coefficient: Optional[chex.Array],
-      norm_constraint,
-  ) -> utils.Params:
-=======
       grads: Params,
       coefficient: Optional[Array],
       damping: Array,
+      norm_constraint,
   ) -> Tuple[Params, Optional[Array]]:
->>>>>>> fcf115bc
     """Computes the preconditioned gradient, maybe applying norm-constraint."""
 
     preconditioned_grads = self.estimator.multiply_inverse(
@@ -828,7 +803,6 @@
       else:
         raise ValueError(f"Unknown norm_constraint_mode: {self._norm_constraint_mode}")
 
-<<<<<<< HEAD
       # We need to sync the norms here, because reduction can be
       # non-deterministic. They specifically are on GPUs by default for better
       # performance. Hence although grads and preconditioned_grads are synced,
@@ -839,16 +813,6 @@
       preconditioned_grads = utils.scalar_mul(preconditioned_grads, jnp.minimum(norm_constraint_factor, 1))
 
     return preconditioned_grads, norm_constraint_factor
-=======
-      max_coefficient = jnp.sqrt(self._norm_constraint / sq_norm_scaled_grads)
-      coefficient = jnp.minimum(max_coefficient, 1)
-
-      preconditioned_grads = utils.scalar_mul(preconditioned_grads, coefficient)
-    else:
-      sq_norm_scaled_grads = None
-
-    return preconditioned_grads, sq_norm_scaled_grads
->>>>>>> fcf115bc
 
   def _compute_quad_change_for_damping(
       self,
@@ -937,18 +901,11 @@
   @functools.partial(utils.staged, static_argnums=[2])
   def _init(
       self,
-<<<<<<< HEAD
-      params: utils.Params,
-      rng: chex.PRNGKey,
-      static_args: Any,
-      batch: utils.Batch,
-      func_state: Optional[utils.FuncState] = None,
-=======
       params: Params,
       rng: PRNGKey,
+      static_args: Any,
       batch: Batch,
       func_state: Optional[FuncState] = None,
->>>>>>> fcf115bc
   ) -> "Optimizer.State":
     """A staged function to initialize the optimizer state ."""
 
@@ -978,18 +935,11 @@
 
   def init(
       self,
-<<<<<<< HEAD
-      params: utils.Params,
-      rng: chex.PRNGKey,
-      batch: utils.Batch,
-      static_args: Optional[Any] = None,
-      func_state: Optional[utils.FuncState] = None,
-=======
       params: Params,
       rng: PRNGKey,
       batch: Batch,
+      static_args: Optional[Any] = None,
       func_state: Optional[FuncState] = None,
->>>>>>> fcf115bc
   ) -> "Optimizer.State":
     """Initializes the optimizer and returns the appropriate optimizer state."""
 
@@ -1063,22 +1013,13 @@
       self,
       params: Params,
       state: "Optimizer.State",
-<<<<<<< HEAD
       static_args: any,
-      rng: chex.Array,
-      batch: utils.Batch,
-      func_state: Optional[utils.FuncState],
-      learning_rate: Optional[chex.Array],
-      momentum: Optional[chex.Array],
-      damping: Optional[chex.Array]
-=======
       rng: Array,
       batch: Batch,
       func_state: Optional[FuncState],
       learning_rate: Optional[Array],
       momentum: Optional[Array],
       damping: Optional[Array]
->>>>>>> fcf115bc
   )-> ReturnEither:
     """A single full step of the optimizer."""
 
@@ -1117,36 +1058,22 @@
     # Update the inverse curvature
     state = self._maybe_update_inverse_cache(state, damping)
 
-<<<<<<< HEAD
     if self._scale_nc_by_std_dev:
         norm_constraint = jnp.clip(self._norm_constraint / jnp.sqrt(aux['E_var']), self._min_clip_nc, self._max_clip_nc)
     else:
         norm_constraint = self._norm_constraint
 
     # Compute proposed directions
-    preconditioned_gradient, norm_constraint_factor = self._compute_preconditioned_gradient(
-        state, grads, learning_rate, norm_constraint)
-
-    if self._include_norms_in_stats:
-      precon_grad_norm = utils.norm(preconditioned_gradient)
-    if self._include_per_param_norms_in_stats:
-      precon_grad_norm_per_param = utils.per_parameter_norm(
-          preconditioned_gradient, "precon_grad_norm")
+    preconditioned_gradient, norm_constraint_factor = (
+        self._compute_preconditioned_gradient(state, grads, learning_rate,
+                                              damping, norm_constraint)
+    )
 
     if self._scale_by_std_deviation:
       preconditioned_gradient = utils.scalar_mul(preconditioned_gradient, jnp.minimum(1 / jnp.sqrt(aux['E_var']), 1))
 
     vectors = (preconditioned_gradient, state.velocities)
 
-=======
-    # Compute proposed directions
-    preconditioned_gradient, sq_norm_scaled_grads = (
-        self._compute_preconditioned_gradient(state, grads, learning_rate,
-                                              damping)
-    )
-    vectors = (preconditioned_gradient, state.velocities)
-
->>>>>>> fcf115bc
     # Compute the coefficients for the vectors
     coefficients, quad_model_change = self._coefficients_and_quad_change(
         state=state,
@@ -1213,19 +1140,12 @@
       stats["aux"] = utils.pmean_if_pmap(aux, self.pmap_axis_name)
 
     if self._include_norms_in_stats:
-<<<<<<< HEAD
-      stats["param_norm"] = param_norm
-      stats["grad_norm"] = grad_norm
-      stats["precon_grad_norm"] = precon_grad_norm
-      stats["update_norm"] = update_norm
-      stats["norm_constraint_factor"] = norm_constraint_factor
-      stats["norm_constraint"] = norm_constraint
-=======
       stats["param_norm"] = utils.norm(params)
       stats["grad_norm"] = utils.norm(grads)
       stats["precon_grad_norm"] = utils.norm(preconditioned_gradient)
       stats["update_norm"] = utils.norm(delta)
->>>>>>> fcf115bc
+      stats["norm_constraint_factor"] = norm_constraint_factor
+      stats["norm_constraint"] = norm_constraint
 
     if self._include_per_param_norms_in_stats:
       stats.update(utils.per_parameter_norm(params, "param_norm"))
@@ -1245,16 +1165,7 @@
       self,
       params: Params,
       state: "Optimizer.State",
-<<<<<<< HEAD
       static_args: Any,
-      rng: chex.PRNGKey,
-      data_iterator: Optional[Iterator[utils.Batch]] = None,
-      batch: Optional[utils.Batch] = None,
-      func_state: Optional[utils.FuncState] = None,
-      learning_rate: Optional[chex.Array] = None,
-      momentum: Optional[chex.Array] = None,
-      damping: Optional[chex.Array] = None,
-=======
       rng: PRNGKey,
       data_iterator: Optional[Iterator[Batch]] = None,
       batch: Optional[Batch] = None,
@@ -1262,28 +1173,19 @@
       learning_rate: Optional[Array] = None,
       momentum: Optional[Array] = None,
       damping: Optional[Array] = None,
->>>>>>> fcf115bc
       global_step_int: Optional[int] = None
   )-> ReturnEither:
     """Performs a single update step using the optimizer.
 
     Args:
-<<<<<<< HEAD
-      params: The parameters of the model.
-      state: The state of the optimizer.
-      static_args: Static arguments passed to the (optimized) function 
-      rng: A Jax PRNG key.
-      data_iterator: A data iterator.
-      batch: A single batch.
-=======
       params: The current parameters of the model.
       state: The current state of the optimizer.
+      static_args: Static arguments passed to the (optimized) function
       rng: A Jax PRNG key. Should be different for each iteration and
         each Jax process/host.
       data_iterator: A data iterator to use (if not passing ``batch``).
       batch: A single batch used to compute the update. Should only pass one
         of ``data_iterator`` or ``batch``.
->>>>>>> fcf115bc
       func_state: Any function state that gets passed in and returned.
       learning_rate: Learning rate to use if the optimizer was created with
         ``use_adaptive_learning_rate=True``, ``None`` otherwise.
@@ -1595,18 +1497,11 @@
 
 
 def make_func_args(
-<<<<<<< HEAD
-    params: utils.Params,
-    func_state: Optional[utils.FuncState],
-    rng: Optional[chex.PRNGKey],
-    static_args: Any,
-    batch: utils.Batch,
-=======
     params: Params,
     func_state: Optional[FuncState],
     rng: Optional[PRNGKey],
+    static_args: Any,
     batch: Batch,
->>>>>>> fcf115bc
     has_state: bool,
     has_rng: bool,
 ) -> FuncArgsVariants:
