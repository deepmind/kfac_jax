--- conflicted
+++ resolved
@@ -50,20 +50,6 @@
 ReturnEither = Union[ReturnWithFuncState, ReturnWithoutFuncState]
 
 
-<<<<<<< HEAD
-def default_batch_size_extractor(
-    batch: utils.Batch,
-    multi_device: bool = False,
-) -> chex.Numeric:
-  axis = 1 if multi_device else 0
-  size = jax.tree_util.tree_leaves(batch)[0].shape[axis]
-  if multi_device:
-    return jnp.asarray([size] * jax.local_device_count(), dtype=jnp.int32)
-  return size
-
-
-=======
->>>>>>> aa608d00
 class Optimizer(utils.WithStagedMethods):
   """The K-FAC optimizer."""
 
@@ -335,12 +321,8 @@
     if use_adaptive_damping and damping_schedule is not None:
       raise ValueError("If you are using adaptive damping than "
                        "`damping_schedule` should be None.")
-<<<<<<< HEAD
     # Flip input gradients to internal optimizer, because kfac will return param-deltas (~= -gradient)
     self._internal_optimizer = optax.chain(optax.scale(-1), internal_optimizer or optax.sgd(learning_rate_schedule))
-=======
-
->>>>>>> aa608d00
     self._value_and_grad_func = value_and_grad_func
     self._value_func_has_aux = value_func_has_aux
     self._value_func_has_state = value_func_has_state
@@ -775,14 +757,9 @@
     dtype = jnp.int64 if jax.config.jax_enable_x64 else jnp.int32
 
     return Optimizer.State(
-<<<<<<< HEAD
         optax_state=self._internal_optimizer.init(params),
         velocities=jax.tree_util.tree_map(jnp.zeros_like, params),
-        estimator_state=self._estimator.init(
-=======
-        velocities=jax.tree_util.tree_map(jnp.zeros_like, params),
         estimator_state=self.estimator.init(
->>>>>>> aa608d00
             rng=rng,
             func_args=make_func_args(
                 params=params,
@@ -1068,17 +1045,6 @@
       raise ValueError("Exactly one of the arguments ``data_iterator`` and "
                        "``batch`` must be provided.")
 
-<<<<<<< HEAD
-    if not self.finalized:
-      if batch is not None:
-        fake_batch = jax.tree_util.tree_map(jnp.zeros_like, batch)
-      else:
-        fake_batch, data_iterator = utils.fake_element_from_iterator(
-            data_iterator)
-      self.finalize(params, rng, fake_batch, func_state)
-
-=======
->>>>>>> aa608d00
     step_counter_int = self.verify_args_and_get_step_counter(
         step_counter=state.step_counter,
         learning_rate=learning_rate,
